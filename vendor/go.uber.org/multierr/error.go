--- conflicted
+++ resolved
@@ -1,8 +1,4 @@
-<<<<<<< HEAD
-// Copyright (c) 2019 Uber Technologies, Inc.
-=======
 // Copyright (c) 2017-2023 Uber Technologies, Inc.
->>>>>>> f21ca205
 //
 // Permission is hereby granted, free of charge, to any person obtaining a copy
 // of this software and associated documentation files (the "Software"), to deal
@@ -24,54 +20,109 @@
 
 // Package multierr allows combining one or more errors together.
 //
-// Overview
+// # Overview
 //
 // Errors can be combined with the use of the Combine function.
 //
-// 	multierr.Combine(
-// 		reader.Close(),
-// 		writer.Close(),
-// 		conn.Close(),
-// 	)
+//	multierr.Combine(
+//		reader.Close(),
+//		writer.Close(),
+//		conn.Close(),
+//	)
 //
 // If only two errors are being combined, the Append function may be used
 // instead.
 //
-// 	err = multierr.Append(reader.Close(), writer.Close())
-//
-// This makes it possible to record resource cleanup failures from deferred
-// blocks with the help of named return values.
-//
-// 	func sendRequest(req Request) (err error) {
-// 		conn, err := openConnection()
-// 		if err != nil {
-// 			return err
-// 		}
-// 		defer func() {
-// 			err = multierr.Append(err, conn.Close())
-// 		}()
-// 		// ...
-// 	}
+//	err = multierr.Append(reader.Close(), writer.Close())
 //
 // The underlying list of errors for a returned error object may be retrieved
 // with the Errors function.
 //
-// 	errors := multierr.Errors(err)
-// 	if len(errors) > 0 {
-// 		fmt.Println("The following errors occurred:", errors)
-// 	}
-//
-// Advanced Usage
+//	errors := multierr.Errors(err)
+//	if len(errors) > 0 {
+//		fmt.Println("The following errors occurred:", errors)
+//	}
+//
+// # Appending from a loop
+//
+// You sometimes need to append into an error from a loop.
+//
+//	var err error
+//	for _, item := range items {
+//		err = multierr.Append(err, process(item))
+//	}
+//
+// Cases like this may require knowledge of whether an individual instance
+// failed. This usually requires introduction of a new variable.
+//
+//	var err error
+//	for _, item := range items {
+//		if perr := process(item); perr != nil {
+//			log.Warn("skipping item", item)
+//			err = multierr.Append(err, perr)
+//		}
+//	}
+//
+// multierr includes AppendInto to simplify cases like this.
+//
+//	var err error
+//	for _, item := range items {
+//		if multierr.AppendInto(&err, process(item)) {
+//			log.Warn("skipping item", item)
+//		}
+//	}
+//
+// This will append the error into the err variable, and return true if that
+// individual error was non-nil.
+//
+// See [AppendInto] for more information.
+//
+// # Deferred Functions
+//
+// Go makes it possible to modify the return value of a function in a defer
+// block if the function was using named returns. This makes it possible to
+// record resource cleanup failures from deferred blocks.
+//
+//	func sendRequest(req Request) (err error) {
+//		conn, err := openConnection()
+//		if err != nil {
+//			return err
+//		}
+//		defer func() {
+//			err = multierr.Append(err, conn.Close())
+//		}()
+//		// ...
+//	}
+//
+// multierr provides the Invoker type and AppendInvoke function to make cases
+// like the above simpler and obviate the need for a closure. The following is
+// roughly equivalent to the example above.
+//
+//	func sendRequest(req Request) (err error) {
+//		conn, err := openConnection()
+//		if err != nil {
+//			return err
+//		}
+//		defer multierr.AppendInvoke(&err, multierr.Close(conn))
+//		// ...
+//	}
+//
+// See [AppendInvoke] and [Invoker] for more information.
+//
+// NOTE: If you're modifying an error from inside a defer, you MUST use a named
+// return value for that function.
+//
+// # Advanced Usage
 //
 // Errors returned by Combine and Append MAY implement the following
 // interface.
 //
-// 	type errorGroup interface {
-// 		// Returns a slice containing the underlying list of errors.
-// 		//
-// 		// This slice MUST NOT be modified by the caller.
-// 		Errors() []error
-// 	}
+//	type errorGroup interface {
+//		// Returns a slice containing the underlying list of errors.
+//		//
+//		// This slice MUST NOT be modified by the caller.
+//		Errors() []error
+//	}
 //
 // Note that if you need access to list of errors behind a multierr error, you
 // should prefer using the Errors function. That said, if you need cheap
@@ -80,17 +131,18 @@
 // because errors returned by Combine and Append are not guaranteed to
 // implement this interface.
 //
-// 	var errors []error
-// 	group, ok := err.(errorGroup)
-// 	if ok {
-// 		errors = group.Errors()
-// 	} else {
-// 		errors = []error{err}
-// 	}
+//	var errors []error
+//	group, ok := err.(errorGroup)
+//	if ok {
+//		errors = group.Errors()
+//	} else {
+//		errors = []error{err}
+//	}
 package multierr // import "go.uber.org/multierr"
 
 import (
 	"bytes"
+	"errors"
 	"fmt"
 	"io"
 	"strings"
@@ -135,38 +187,15 @@
 // Errors returns a slice containing zero or more errors that the supplied
 // error is composed of. If the error is nil, a nil slice is returned.
 //
-// 	err := multierr.Append(r.Close(), w.Close())
-// 	errors := multierr.Errors(err)
+//	err := multierr.Append(r.Close(), w.Close())
+//	errors := multierr.Errors(err)
 //
 // If the error is not composed of other errors, the returned slice contains
 // just the error that was passed in.
 //
 // Callers of this function are free to modify the returned slice.
 func Errors(err error) []error {
-<<<<<<< HEAD
-	if err == nil {
-		return nil
-	}
-
-	// Note that we're casting to multiError, not errorGroup. Our contract is
-	// that returned errors MAY implement errorGroup. Errors, however, only
-	// has special behavior for multierr-specific error objects.
-	//
-	// This behavior can be expanded in the future but I think it's prudent to
-	// start with as little as possible in terms of contract and possibility
-	// of misuse.
-	eg, ok := err.(*multiError)
-	if !ok {
-		return []error{err}
-	}
-
-	errors := eg.Errors()
-	result := make([]error, len(errors))
-	copy(result, errors)
-	return result
-=======
 	return extractErrors(err)
->>>>>>> f21ca205
 }
 
 // multiError is an error that holds one or more errors.
@@ -308,6 +337,14 @@
 
 // fromSlice converts the given list of errors into a single error.
 func fromSlice(errors []error) error {
+	// Don't pay to inspect small slices.
+	switch len(errors) {
+	case 0:
+		return nil
+	case 1:
+		return errors[0]
+	}
+
 	res := inspect(errors)
 	switch res.Count {
 	case 0:
@@ -317,8 +354,12 @@
 		return errors[res.FirstErrorIdx]
 	case len(errors):
 		if !res.ContainsMultiError {
-			// already flat
-			return &multiError{errors: errors}
+			// Error list is flat. Make a copy of it
+			// Otherwise "errors" escapes to the heap
+			// unconditionally for all other cases.
+			// This lets us optimize for the "no errors" case.
+			out := append(([]error)(nil), errors...)
+			return &multiError{errors: out}
 		}
 	}
 
@@ -343,32 +384,32 @@
 // If zero arguments were passed or if all items are nil, a nil error is
 // returned.
 //
-// 	Combine(nil, nil)  // == nil
+//	Combine(nil, nil)  // == nil
 //
 // If only a single error was passed, it is returned as-is.
 //
-// 	Combine(err)  // == err
+//	Combine(err)  // == err
 //
 // Combine skips over nil arguments so this function may be used to combine
 // together errors from operations that fail independently of each other.
 //
-// 	multierr.Combine(
-// 		reader.Close(),
-// 		writer.Close(),
-// 		pipe.Close(),
-// 	)
+//	multierr.Combine(
+//		reader.Close(),
+//		writer.Close(),
+//		pipe.Close(),
+//	)
 //
 // If any of the passed errors is a multierr error, it will be flattened along
 // with the other errors.
 //
-// 	multierr.Combine(multierr.Combine(err1, err2), err3)
-// 	// is the same as
-// 	multierr.Combine(err1, err2, err3)
+//	multierr.Combine(multierr.Combine(err1, err2), err3)
+//	// is the same as
+//	multierr.Combine(err1, err2, err3)
 //
 // The returned error formats into a readable multi-line error message if
 // formatted with %+v.
 //
-// 	fmt.Sprintf("%+v", multierr.Combine(err1, err2))
+//	fmt.Sprintf("%+v", multierr.Combine(err1, err2))
 func Combine(errors ...error) error {
 	return fromSlice(errors)
 }
@@ -378,16 +419,19 @@
 // This function is a specialization of Combine for the common case where
 // there are only two errors.
 //
-// 	err = multierr.Append(reader.Close(), writer.Close())
+//	err = multierr.Append(reader.Close(), writer.Close())
 //
 // The following pattern may also be used to record failure of deferred
 // operations without losing information about the original error.
 //
-// 	func doSomething(..) (err error) {
-// 		f := acquireResource()
-// 		defer func() {
-// 			err = multierr.Append(err, f.Close())
-// 		}()
+//	func doSomething(..) (err error) {
+//		f := acquireResource()
+//		defer func() {
+//			err = multierr.Append(err, f.Close())
+//		}()
+//
+// Note that the variable MUST be a named return to append an error to it from
+// the defer statement. See also [AppendInvoke].
 func Append(left error, right error) error {
 	switch {
 	case left == nil:
@@ -417,37 +461,37 @@
 // AppendInto appends an error into the destination of an error pointer and
 // returns whether the error being appended was non-nil.
 //
-// 	var err error
-// 	multierr.AppendInto(&err, r.Close())
-// 	multierr.AppendInto(&err, w.Close())
+//	var err error
+//	multierr.AppendInto(&err, r.Close())
+//	multierr.AppendInto(&err, w.Close())
 //
 // The above is equivalent to,
 //
-// 	err := multierr.Append(r.Close(), w.Close())
+//	err := multierr.Append(r.Close(), w.Close())
 //
 // As AppendInto reports whether the provided error was non-nil, it may be
 // used to build a multierr error in a loop more ergonomically. For example:
 //
-// 	var err error
-// 	for line := range lines {
-// 		var item Item
-// 		if multierr.AppendInto(&err, parse(line, &item)) {
-// 			continue
-// 		}
-// 		items = append(items, item)
-// 	}
-//
-// Compare this with a verison that relies solely on Append:
-//
-// 	var err error
-// 	for line := range lines {
-// 		var item Item
-// 		if parseErr := parse(line, &item); parseErr != nil {
-// 			err = multierr.Append(err, parseErr)
-// 			continue
-// 		}
-// 		items = append(items, item)
-// 	}
+//	var err error
+//	for line := range lines {
+//		var item Item
+//		if multierr.AppendInto(&err, parse(line, &item)) {
+//			continue
+//		}
+//		items = append(items, item)
+//	}
+//
+// Compare this with a version that relies solely on Append:
+//
+//	var err error
+//	for line := range lines {
+//		var item Item
+//		if parseErr := parse(line, &item); parseErr != nil {
+//			err = multierr.Append(err, parseErr)
+//			continue
+//		}
+//		items = append(items, item)
+//	}
 func AppendInto(into *error, err error) (errored bool) {
 	if into == nil {
 		// We panic if 'into' is nil. This is not documented above
@@ -462,4 +506,141 @@
 	}
 	*into = Append(*into, err)
 	return true
+}
+
+// Invoker is an operation that may fail with an error. Use it with
+// AppendInvoke to append the result of calling the function into an error.
+// This allows you to conveniently defer capture of failing operations.
+//
+// See also, [Close] and [Invoke].
+type Invoker interface {
+	Invoke() error
+}
+
+// Invoke wraps a function which may fail with an error to match the Invoker
+// interface. Use it to supply functions matching this signature to
+// AppendInvoke.
+//
+// For example,
+//
+//	func processReader(r io.Reader) (err error) {
+//		scanner := bufio.NewScanner(r)
+//		defer multierr.AppendInvoke(&err, multierr.Invoke(scanner.Err))
+//		for scanner.Scan() {
+//			// ...
+//		}
+//		// ...
+//	}
+//
+// In this example, the following line will construct the Invoker right away,
+// but defer the invocation of scanner.Err() until the function returns.
+//
+//	defer multierr.AppendInvoke(&err, multierr.Invoke(scanner.Err))
+//
+// Note that the error you're appending to from the defer statement MUST be a
+// named return.
+type Invoke func() error
+
+// Invoke calls the supplied function and returns its result.
+func (i Invoke) Invoke() error { return i() }
+
+// Close builds an Invoker that closes the provided io.Closer. Use it with
+// AppendInvoke to close io.Closers and append their results into an error.
+//
+// For example,
+//
+//	func processFile(path string) (err error) {
+//		f, err := os.Open(path)
+//		if err != nil {
+//			return err
+//		}
+//		defer multierr.AppendInvoke(&err, multierr.Close(f))
+//		return processReader(f)
+//	}
+//
+// In this example, multierr.Close will construct the Invoker right away, but
+// defer the invocation of f.Close until the function returns.
+//
+//	defer multierr.AppendInvoke(&err, multierr.Close(f))
+//
+// Note that the error you're appending to from the defer statement MUST be a
+// named return.
+func Close(closer io.Closer) Invoker {
+	return Invoke(closer.Close)
+}
+
+// AppendInvoke appends the result of calling the given Invoker into the
+// provided error pointer. Use it with named returns to safely defer
+// invocation of fallible operations until a function returns, and capture the
+// resulting errors.
+//
+//	func doSomething(...) (err error) {
+//		// ...
+//		f, err := openFile(..)
+//		if err != nil {
+//			return err
+//		}
+//
+//		// multierr will call f.Close() when this function returns and
+//		// if the operation fails, its append its error into the
+//		// returned error.
+//		defer multierr.AppendInvoke(&err, multierr.Close(f))
+//
+//		scanner := bufio.NewScanner(f)
+//		// Similarly, this scheduled scanner.Err to be called and
+//		// inspected when the function returns and append its error
+//		// into the returned error.
+//		defer multierr.AppendInvoke(&err, multierr.Invoke(scanner.Err))
+//
+//		// ...
+//	}
+//
+// NOTE: If used with a defer, the error variable MUST be a named return.
+//
+// Without defer, AppendInvoke behaves exactly like AppendInto.
+//
+//	err := // ...
+//	multierr.AppendInvoke(&err, mutltierr.Invoke(foo))
+//
+//	// ...is roughly equivalent to...
+//
+//	err := // ...
+//	multierr.AppendInto(&err, foo())
+//
+// The advantage of the indirection introduced by Invoker is to make it easy
+// to defer the invocation of a function. Without this indirection, the
+// invoked function will be evaluated at the time of the defer block rather
+// than when the function returns.
+//
+//	// BAD: This is likely not what the caller intended. This will evaluate
+//	// foo() right away and append its result into the error when the
+//	// function returns.
+//	defer multierr.AppendInto(&err, foo())
+//
+//	// GOOD: This will defer invocation of foo unutil the function returns.
+//	defer multierr.AppendInvoke(&err, multierr.Invoke(foo))
+//
+// multierr provides a few Invoker implementations out of the box for
+// convenience. See [Invoker] for more information.
+func AppendInvoke(into *error, invoker Invoker) {
+	AppendInto(into, invoker.Invoke())
+}
+
+// AppendFunc is a shorthand for [AppendInvoke].
+// It allows using function or method value directly
+// without having to wrap it into an [Invoker] interface.
+//
+//	func doSomething(...) (err error) {
+//		w, err := startWorker(...)
+//		if err != nil {
+//			return err
+//		}
+//
+//		// multierr will call w.Stop() when this function returns and
+//		// if the operation fails, it appends its error into the
+//		// returned error.
+//		defer multierr.AppendFunc(&err, w.Stop)
+//	}
+func AppendFunc(into *error, fn func() error) {
+	AppendInvoke(into, Invoke(fn))
 }