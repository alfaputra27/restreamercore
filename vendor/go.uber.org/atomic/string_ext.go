--- conflicted
+++ resolved
@@ -1,8 +1,4 @@
-<<<<<<< HEAD
-// Copyright (c) 2020 Uber Technologies, Inc.
-=======
 // Copyright (c) 2020-2023 Uber Technologies, Inc.
->>>>>>> f21ca205
 //
 // Permission is hereby granted, free of charge, to any person obtaining a copy
 // of this software and associated documentation files (the "Software"), to deal
@@ -24,9 +20,6 @@
 
 package atomic
 
-<<<<<<< HEAD
-//go:generate bin/gen-atomicwrapper -name=String -type=string -wrapped=Value -file=string.go
-=======
 //go:generate bin/gen-atomicwrapper -name=String -type=string -wrapped Value -pack packString -unpack unpackString -compareandswap -swap -file=string.go
 
 func packString(s string) interface{} {
@@ -39,7 +32,6 @@
 	}
 	return ""
 }
->>>>>>> f21ca205
 
 // String returns the wrapped value.
 func (s *String) String() string {
