module github.com/datarhei/core/v16

go 1.18

require (
	github.com/99designs/gqlgen v0.17.20
	github.com/Masterminds/semver/v3 v3.1.1
	github.com/adhocore/gronx v1.1.2
	github.com/atrox/haikunatorgo/v2 v2.0.1
	github.com/caddyserver/certmagic v0.17.2
	github.com/datarhei/gosrt v0.3.1
	github.com/datarhei/joy4 v0.0.0-20220914170649-23c70d207759
	github.com/fujiwara/shapeio v1.0.0
	github.com/go-playground/validator/v10 v10.11.1
	github.com/gobwas/glob v0.2.3
	github.com/golang-jwt/jwt/v4 v4.4.3
	github.com/google/uuid v1.3.0
	github.com/invopop/jsonschema v0.4.0
	github.com/joho/godotenv v1.4.0
	github.com/labstack/echo/v4 v4.9.1
	github.com/lestrrat-go/strftime v1.0.6
	github.com/lithammer/shortuuid/v4 v4.0.0
	github.com/mattn/go-isatty v0.0.17
	github.com/minio/minio-go/v7 v7.0.50
	github.com/prep/average v0.0.0-20200506183628-d26c465f48c3
	github.com/prometheus/client_golang v1.14.0
	github.com/shirou/gopsutil/v3 v3.23.3
	github.com/stretchr/testify v1.8.2
	github.com/swaggo/echo-swagger v1.3.5
	github.com/swaggo/swag v1.8.7
	github.com/vektah/gqlparser/v2 v2.5.1
	github.com/xeipuuv/gojsonschema v1.2.0
	go.uber.org/zap v1.24.0
	golang.org/x/mod v0.8.0
)

require (
	github.com/KyleBanks/depth v1.2.1 // indirect
	github.com/agnivade/levenshtein v1.1.1 // indirect
	github.com/benburkert/openpgp v0.0.0-20160410205803-c2471f86866c // indirect
	github.com/beorn7/perks v1.0.1 // indirect
	github.com/cespare/xxhash/v2 v2.2.0 // indirect
	github.com/cpuguy83/go-md2man/v2 v2.0.1 // indirect
	github.com/davecgh/go-spew v1.1.1 // indirect
	github.com/dustin/go-humanize v1.0.1 // indirect
	github.com/go-ole/go-ole v1.2.6 // indirect
	github.com/go-openapi/jsonpointer v0.19.5 // indirect
	github.com/go-openapi/jsonreference v0.20.0 // indirect
	github.com/go-openapi/spec v0.20.8 // indirect
	github.com/go-openapi/swag v0.22.3 // indirect
	github.com/go-playground/locales v0.14.0 // indirect
	github.com/go-playground/universal-translator v0.18.0 // indirect
	github.com/golang-jwt/jwt v3.2.2+incompatible // indirect
	github.com/golang/protobuf v1.5.2 // indirect
	github.com/gorilla/websocket v1.5.0 // indirect
	github.com/hashicorp/golang-lru v0.5.4 // indirect
	github.com/iancoleman/orderedmap v0.2.0 // indirect
	github.com/josharian/intern v1.0.0 // indirect
	github.com/json-iterator/go v1.1.12 // indirect
	github.com/klauspost/compress v1.16.4 // indirect
	github.com/klauspost/cpuid/v2 v2.2.4 // indirect
	github.com/labstack/gommon v0.4.0 // indirect
	github.com/leodido/go-urn v1.2.1 // indirect
	github.com/libdns/libdns v0.2.1 // indirect
	github.com/lufia/plan9stats v0.0.0-20220913051719-115f729f3c8c // indirect
	github.com/mailru/easyjson v0.7.7 // indirect
	github.com/mattn/go-colorable v0.1.13 // indirect
	github.com/matttproud/golang_protobuf_extensions v1.0.4 // indirect
	github.com/mholt/acmez v1.0.4 // indirect
	github.com/miekg/dns v1.1.50 // indirect
	github.com/minio/md5-simd v1.1.2 // indirect
	github.com/minio/sha256-simd v1.0.0 // indirect
	github.com/mitchellh/mapstructure v1.5.0 // indirect
	github.com/modern-go/concurrent v0.0.0-20180306012644-bacd9c7ef1dd // indirect
	github.com/modern-go/reflect2 v1.0.2 // indirect
	github.com/pkg/errors v0.9.1 // indirect
	github.com/pmezard/go-difflib v1.0.1-0.20181226105442-5d4384ee4fb2 // indirect
	github.com/power-devops/perfstat v0.0.0-20221212215047-62379fc7944b // indirect
	github.com/prometheus/client_model v0.3.0 // indirect
	github.com/prometheus/common v0.39.0 // indirect
	github.com/prometheus/procfs v0.9.0 // indirect
	github.com/rogpeppe/go-internal v1.8.1 // indirect
	github.com/rs/xid v1.4.0 // indirect
	github.com/russross/blackfriday/v2 v2.1.0 // indirect
	github.com/shoenig/go-m1cpu v0.1.4 // indirect
	github.com/sirupsen/logrus v1.9.0 // indirect
	github.com/swaggo/files v0.0.0-20220728132757-551d4a08d97a // indirect
	github.com/tklauser/go-sysconf v0.3.11 // indirect
	github.com/tklauser/numcpus v0.6.0 // indirect
	github.com/urfave/cli/v2 v2.8.1 // indirect
	github.com/valyala/bytebufferpool v1.0.0 // indirect
	github.com/valyala/fasttemplate v1.2.2 // indirect
	github.com/xeipuuv/gojsonpointer v0.0.0-20190905194746-02993c407bfb // indirect
	github.com/xeipuuv/gojsonreference v0.0.0-20180127040603-bd5ef7bd5415 // indirect
	github.com/xrash/smetrics v0.0.0-20201216005158-039620a65673 // indirect
	github.com/yusufpapurcu/wmi v1.2.2 // indirect
	go.uber.org/atomic v1.10.0 // indirect
	go.uber.org/goleak v1.1.12 // indirect
	go.uber.org/multierr v1.9.0 // indirect
<<<<<<< HEAD
	golang.org/x/crypto v0.7.0 // indirect
	golang.org/x/net v0.8.0 // indirect
	golang.org/x/sys v0.7.0 // indirect
	golang.org/x/text v0.8.0 // indirect
=======
	golang.org/x/crypto v0.5.0 // indirect
	golang.org/x/sys v0.6.0 // indirect
	golang.org/x/text v0.7.0 // indirect
>>>>>>> aef1b7c9
	golang.org/x/time v0.3.0 // indirect
	golang.org/x/tools v0.6.0 // indirect
	google.golang.org/protobuf v1.28.1 // indirect
	gopkg.in/ini.v1 v1.67.0 // indirect
	gopkg.in/yaml.v3 v3.0.1 // indirect
)<|MERGE_RESOLUTION|>--- conflicted
+++ resolved
@@ -97,16 +97,10 @@
 	go.uber.org/atomic v1.10.0 // indirect
 	go.uber.org/goleak v1.1.12 // indirect
 	go.uber.org/multierr v1.9.0 // indirect
-<<<<<<< HEAD
 	golang.org/x/crypto v0.7.0 // indirect
 	golang.org/x/net v0.8.0 // indirect
 	golang.org/x/sys v0.7.0 // indirect
 	golang.org/x/text v0.8.0 // indirect
-=======
-	golang.org/x/crypto v0.5.0 // indirect
-	golang.org/x/sys v0.6.0 // indirect
-	golang.org/x/text v0.7.0 // indirect
->>>>>>> aef1b7c9
 	golang.org/x/time v0.3.0 // indirect
 	golang.org/x/tools v0.6.0 // indirect
 	google.golang.org/protobuf v1.28.1 // indirect
