package restream

import (
	"fmt"
	"testing"
	"time"

	"github.com/datarhei/core/v16/ffmpeg"
	"github.com/datarhei/core/v16/iam"
	"github.com/datarhei/core/v16/internal/testhelper"
	"github.com/datarhei/core/v16/io/fs"
	"github.com/datarhei/core/v16/net"
	"github.com/datarhei/core/v16/restream/app"
	"github.com/datarhei/core/v16/restream/replace"
	"github.com/datarhei/core/v16/restream/rewrite"

	"github.com/stretchr/testify/require"
)

func getDummyRestreamer(portrange net.Portranger, validatorIn, validatorOut ffmpeg.Validator, replacer replace.Replacer) (Restreamer, error) {
	binary, err := testhelper.BuildBinary("ffmpeg", "../internal/testhelper")
	if err != nil {
		return nil, fmt.Errorf("failed to build helper program: %w", err)
	}

	ffmpeg, err := ffmpeg.New(ffmpeg.Config{
		Binary:           binary,
		LogHistoryLength: 3,
		Portrange:        portrange,
		ValidatorInput:   validatorIn,
		ValidatorOutput:  validatorOut,
	})
	if err != nil {
		return nil, err
	}

	dummyfs, err := fs.NewMemFilesystem(fs.MemConfig{})
	if err != nil {
		return nil, err
	}

	iam, err := iam.NewIAM(iam.Config{
		FS: dummyfs,
		Superuser: iam.User{
			Name: "foobar",
		},
		JWTRealm:  "",
		JWTSecret: "",
		Logger:    nil,
	})
	if err != nil {
		return nil, err
	}

	iam.AddPolicy("$anon", "$none", "process:*", []string{"CREATE", "GET", "DELETE", "UPDATE", "COMMAND", "PROBE", "METADATA", "PLAYOUT"})

	rewriter, err := rewrite.New(rewrite.Config{})
	if err != nil {
		return nil, err
	}

	rs, err := New(Config{
		FFmpeg:  ffmpeg,
		Replace: replacer,
		Rewrite: rewriter,
		IAM:     iam,
	})
	if err != nil {
		return nil, err
	}

	return rs, nil
}

func getDummyProcess() *app.Config {
	return &app.Config{
		ID: "process",
		Input: []app.ConfigIO{
			{
				ID:      "in",
				Address: "testsrc=size=1280x720:rate=25",
				Options: []string{
					"-f",
					"lavfi",
					"-re",
				},
			},
		},
		Output: []app.ConfigIO{
			{
				ID:      "out",
				Address: "-",
				Options: []string{
					"-codec",
					"copy",
					"-f",
					"null",
				},
			},
		},
		Options: []string{
			"-loglevel",
			"info",
		},
		Reconnect:      true,
		ReconnectDelay: 10,
		Autostart:      false,
		StaleTimeout:   0,
	}
}

func TestAddProcess(t *testing.T) {
	rs, err := getDummyRestreamer(nil, nil, nil, nil)
	require.NoError(t, err)

	process := getDummyProcess()
	require.NotNil(t, process)

	_, err = rs.GetProcess(process.ID, "", "")
	require.Equal(t, ErrUnknownProcess, err)

	err = rs.AddProcess(process)
	require.Equal(t, nil, err, "Failed to add process (%s)", err)

	_, err = rs.GetProcess(process.ID, "", "")
	require.Equal(t, nil, err, "Set process not found (%s)", process.ID)

	state, _ := rs.GetProcessState(process.ID, "", "")
	require.Equal(t, "stop", state.Order, "Process should be stopped")
}

func TestAutostartProcess(t *testing.T) {
	rs, err := getDummyRestreamer(nil, nil, nil, nil)
	require.NoError(t, err)

	process := getDummyProcess()
	process.Autostart = true

	rs.AddProcess(process)

	state, _ := rs.GetProcessState(process.ID, "", "")
	require.Equal(t, "start", state.Order, "Process should be started")

	rs.StopProcess(process.ID, "", "")
}

func TestAddInvalidProcess(t *testing.T) {
	rs, err := getDummyRestreamer(nil, nil, nil, nil)
	require.NoError(t, err)

	// Invalid process ID
	process := getDummyProcess()
	process.ID = ""

	err = rs.AddProcess(process)
	require.NotEqual(t, nil, err, "Succeeded to add process without ID")

	// Invalid input ID
	process = getDummyProcess()
	process.Input[0].ID = ""

	err = rs.AddProcess(process)
	require.NotEqual(t, nil, err, "Succeeded to add process input without ID")

	// Invalid input address
	process = getDummyProcess()
	process.Input[0].Address = ""

	err = rs.AddProcess(process)
	require.NotEqual(t, nil, err, "Succeeded to add process input without address")

	// Duplicate input ID
	process = getDummyProcess()
	process.Input = append(process.Input, process.Input[0])

	err = rs.AddProcess(process)
	require.NotEqual(t, nil, err, "Succeeded to add process input with duplicate ID")

	// No inputs
	process = getDummyProcess()
	process.Input = nil

	err = rs.AddProcess(process)
	require.NotEqual(t, nil, err, "Succeeded to add process without inputs")

	// Invalid output ID
	process = getDummyProcess()
	process.Output[0].ID = ""

	err = rs.AddProcess(process)
	require.NotEqual(t, nil, err, "Succeeded to add process output without ID")

	// Invalid output address
	process = getDummyProcess()
	process.Output[0].Address = ""

	err = rs.AddProcess(process)
	require.NotEqual(t, nil, err, "Succeeded to add process output without address")

	// Duplicate output ID
	process = getDummyProcess()
	process.Output = append(process.Output, process.Output[0])

	err = rs.AddProcess(process)
	require.NotEqual(t, nil, err, "Succeeded to add process output with duplicate ID")

	// No outputs
	process = getDummyProcess()
	process.Output = nil

	err = rs.AddProcess(process)
	require.NotEqual(t, nil, err, "Succeeded to add process without outputs")
}

func TestRemoveProcess(t *testing.T) {
	rs, err := getDummyRestreamer(nil, nil, nil, nil)
	require.NoError(t, err)

	process := getDummyProcess()

	err = rs.AddProcess(process)
	require.Equal(t, nil, err, "Failed to add process (%s)", err)

	err = rs.DeleteProcess(process.ID, "", "")
	require.Equal(t, nil, err, "Set process not found (%s)", process.ID)

	_, err = rs.GetProcess(process.ID, "", "")
	require.NotEqual(t, nil, err, "Unset process found (%s)", process.ID)
}

func TestUpdateProcess(t *testing.T) {
	rs, err := getDummyRestreamer(nil, nil, nil, nil)
	require.NoError(t, err)

	process1 := getDummyProcess()
	require.NotNil(t, process1)
	process1.ID = "process1"

	process2 := getDummyProcess()
	require.NotNil(t, process2)
	process2.ID = "process2"

	err = rs.AddProcess(process1)
	require.Equal(t, nil, err)

	err = rs.AddProcess(process2)
	require.Equal(t, nil, err)

	process, err := rs.GetProcess(process2.ID)
	require.NoError(t, err)

	createdAt := process.CreatedAt
	updatedAt := process.UpdatedAt

	time.Sleep(2 * time.Second)

	process3 := getDummyProcess()
	require.NotNil(t, process3)
	process3.ID = "process2"

	err = rs.UpdateProcess("process1", "", "", process3)
	require.Error(t, err)

	process3.ID = "process3"
	err = rs.UpdateProcess("process1", "", "", process3)
	require.NoError(t, err)

	_, err = rs.GetProcess(process1.ID, "", "")
	require.Error(t, err)

<<<<<<< HEAD
	_, err = rs.GetProcess(process3.ID, "", "")
=======
	process, err = rs.GetProcess(process3.ID)
>>>>>>> 6046bc34
	require.NoError(t, err)

	require.NotEqual(t, createdAt, process.CreatedAt) // this should be equal, but will require a major version jump
	require.NotEqual(t, updatedAt, process.UpdatedAt)
}

func TestGetProcess(t *testing.T) {
	rs, err := getDummyRestreamer(nil, nil, nil, nil)
	require.NoError(t, err)

	process1 := getDummyProcess()
	process1.ID = "foo_aaa_1"
	process1.Reference = "foo_aaa_1"
	process2 := getDummyProcess()
	process2.ID = "bar_bbb_2"
	process2.Reference = "bar_bbb_2"
	process3 := getDummyProcess()
	process3.ID = "foo_ccc_3"
	process3.Reference = "foo_ccc_3"
	process4 := getDummyProcess()
	process4.ID = "bar_ddd_4"
	process4.Reference = "bar_ddd_4"

	rs.AddProcess(process1)
	rs.AddProcess(process2)
	rs.AddProcess(process3)
	rs.AddProcess(process4)

	_, err = rs.GetProcess(process1.ID, "", "")
	require.Equal(t, nil, err)

	list := rs.GetProcessIDs("", "", "", "")
	require.Len(t, list, 4)
	require.ElementsMatch(t, []string{"foo_aaa_1", "bar_bbb_2", "foo_ccc_3", "bar_ddd_4"}, list)

	list = rs.GetProcessIDs("foo_*", "", "", "")
	require.Len(t, list, 2)
	require.ElementsMatch(t, []string{"foo_aaa_1", "foo_ccc_3"}, list)

	list = rs.GetProcessIDs("bar_*", "", "", "")
	require.Len(t, list, 2)
	require.ElementsMatch(t, []string{"bar_bbb_2", "bar_ddd_4"}, list)

	list = rs.GetProcessIDs("*_bbb_*", "", "", "")
	require.Len(t, list, 1)
	require.ElementsMatch(t, []string{"bar_bbb_2"}, list)

	list = rs.GetProcessIDs("", "foo_*", "", "")
	require.Len(t, list, 2)
	require.ElementsMatch(t, []string{"foo_aaa_1", "foo_ccc_3"}, list)

	list = rs.GetProcessIDs("", "bar_*", "", "")
	require.Len(t, list, 2)
	require.ElementsMatch(t, []string{"bar_bbb_2", "bar_ddd_4"}, list)

	list = rs.GetProcessIDs("", "*_bbb_*", "", "")
	require.Len(t, list, 1)
	require.ElementsMatch(t, []string{"bar_bbb_2"}, list)
}

func TestStartProcess(t *testing.T) {
	rs, err := getDummyRestreamer(nil, nil, nil, nil)
	require.NoError(t, err)

	process := getDummyProcess()

	rs.AddProcess(process)

	err = rs.StartProcess("foobar", "", "")
	require.NotEqual(t, nil, err, "shouldn't be able to start non-existing process")

	err = rs.StartProcess(process.ID, "", "")
	require.Equal(t, nil, err, "should be able to start existing process")

	state, _ := rs.GetProcessState(process.ID, "", "")
	require.Equal(t, "start", state.Order, "Process should be started")

	err = rs.StartProcess(process.ID, "", "")
	require.Equal(t, nil, err, "should be able to start already running process")

	state, _ = rs.GetProcessState(process.ID, "", "")
	require.Equal(t, "start", state.Order, "Process should be started")

	rs.StopProcess(process.ID, "", "")
}

func TestStopProcess(t *testing.T) {
	rs, err := getDummyRestreamer(nil, nil, nil, nil)
	require.NoError(t, err)

	process := getDummyProcess()

	rs.AddProcess(process)
	rs.StartProcess(process.ID, "", "")

	err = rs.StopProcess("foobar", "", "")
	require.NotEqual(t, nil, err, "shouldn't be able to stop non-existing process")

	err = rs.StopProcess(process.ID, "", "")
	require.Equal(t, nil, err, "should be able to stop existing running process")

	state, _ := rs.GetProcessState(process.ID, "", "")
	require.Equal(t, "stop", state.Order, "Process should be stopped")

	err = rs.StopProcess(process.ID, "", "")
	require.Equal(t, nil, err, "should be able to stop already stopped process")

	state, _ = rs.GetProcessState(process.ID, "", "")
	require.Equal(t, "stop", state.Order, "Process should be stopped")
}

func TestRestartProcess(t *testing.T) {
	rs, err := getDummyRestreamer(nil, nil, nil, nil)
	require.NoError(t, err)

	process := getDummyProcess()

	rs.AddProcess(process)

	err = rs.RestartProcess("foobar", "", "")
	require.NotEqual(t, nil, err, "shouldn't be able to restart non-existing process")

	err = rs.RestartProcess(process.ID, "", "")
	require.Equal(t, nil, err, "should be able to restart existing stopped process")

	state, _ := rs.GetProcessState(process.ID, "", "")
	require.Equal(t, "stop", state.Order, "Process should be stopped")

	rs.StartProcess(process.ID, "", "")

	state, _ = rs.GetProcessState(process.ID, "", "")
	require.Equal(t, "start", state.Order, "Process should be started")

	rs.StopProcess(process.ID, "", "")
}

func TestReloadProcess(t *testing.T) {
	rs, err := getDummyRestreamer(nil, nil, nil, nil)
	require.NoError(t, err)

	process := getDummyProcess()

	rs.AddProcess(process)

	err = rs.ReloadProcess("foobar", "", "")
	require.NotEqual(t, nil, err, "shouldn't be able to reload non-existing process")

	err = rs.ReloadProcess(process.ID, "", "")
	require.Equal(t, nil, err, "should be able to reload existing stopped process")

	state, _ := rs.GetProcessState(process.ID, "", "")
	require.Equal(t, "stop", state.Order, "Process should be stopped")

	rs.StartProcess(process.ID, "", "")

	state, _ = rs.GetProcessState(process.ID, "", "")
	require.Equal(t, "start", state.Order, "Process should be started")

	err = rs.ReloadProcess(process.ID, "", "")
	require.Equal(t, nil, err, "should be able to reload existing process")

	state, _ = rs.GetProcessState(process.ID, "", "")
	require.Equal(t, "start", state.Order, "Process should be started")

	rs.StopProcess(process.ID, "", "")
}

func TestProbeProcess(t *testing.T) {
	rs, err := getDummyRestreamer(nil, nil, nil, nil)
	require.NoError(t, err)

	process := getDummyProcess()

	rs.AddProcess(process)

	probe := rs.ProbeWithTimeout(process.ID, "", "", 5*time.Second)

	require.Equal(t, 3, len(probe.Streams))
}

func TestProcessMetadata(t *testing.T) {
	rs, err := getDummyRestreamer(nil, nil, nil, nil)
	require.NoError(t, err)

	process := getDummyProcess()

	rs.AddProcess(process)

	data, err := rs.GetProcessMetadata(process.ID, "", "", "foobar")
	require.Equal(t, ErrMetadataKeyNotFound, err)
	require.Equal(t, nil, data, "nothing should be stored under the key")

	err = rs.SetProcessMetadata(process.ID, "", "", "foobar", process)
	require.NoError(t, err)

	data, err = rs.GetProcessMetadata(process.ID, "", "", "foobar")
	require.NoError(t, err)
	require.NotEqual(t, nil, data, "there should be something stored under the key")

	p := data.(*app.Config)

	require.Equal(t, process.ID, p.ID, "failed to retrieve stored data")
}

func TestLog(t *testing.T) {
	rs, err := getDummyRestreamer(nil, nil, nil, nil)
	require.NoError(t, err)

	process := getDummyProcess()

	rs.AddProcess(process)

<<<<<<< HEAD
	_, err = rs.GetProcessLog("foobar", "", "")
	require.NotEqual(t, nil, err, "shouldn't be able to get log from non-existing process")

	log, err := rs.GetProcessLog(process.ID, "", "")
	require.Equal(t, nil, err, "should be able to get log from existing process")
=======
	_, err = rs.GetProcessLog("foobar")
	require.Error(t, err)

	log, err := rs.GetProcessLog(process.ID)
	require.NoError(t, err)
>>>>>>> 6046bc34
	require.Equal(t, 0, len(log.Prelude))
	require.Equal(t, 0, len(log.Log))

	rs.StartProcess(process.ID, "", "")

	time.Sleep(3 * time.Second)

	log, _ = rs.GetProcessLog(process.ID, "", "")

	require.NotEqual(t, 0, len(log.Prelude))
	require.NotEqual(t, 0, len(log.Log))

	rs.StopProcess(process.ID, "", "")

	log, _ = rs.GetProcessLog(process.ID, "", "")

	require.NotEqual(t, 0, len(log.Prelude))
	require.NotEqual(t, 0, len(log.Log))
}

func TestLogTransfer(t *testing.T) {
	rs, err := getDummyRestreamer(nil, nil, nil, nil)
	require.NoError(t, err)

	process := getDummyProcess()

	err = rs.AddProcess(process)
	require.NoError(t, err)

	rs.StartProcess(process.ID)
	time.Sleep(3 * time.Second)
	rs.StopProcess(process.ID)

	rs.StartProcess(process.ID)
	rs.StopProcess(process.ID)

	log, _ := rs.GetProcessLog(process.ID)

	require.Equal(t, 1, len(log.History))

	err = rs.UpdateProcess(process.ID, process)
	require.NoError(t, err)

	log, _ = rs.GetProcessLog(process.ID)

	require.Equal(t, 1, len(log.History))
}

func TestPlayoutNoRange(t *testing.T) {
	rs, err := getDummyRestreamer(nil, nil, nil, nil)
	require.NoError(t, err)

	process := getDummyProcess()

	process.Input[0].Address = "playout:" + process.Input[0].Address

	rs.AddProcess(process)

	_, err = rs.GetPlayout("foobar", "", "", process.Input[0].ID)
	require.Equal(t, ErrUnknownProcess, err)

	_, err = rs.GetPlayout(process.ID, "", "", "foobar")
	require.NotEqual(t, nil, err, "playout of non-existing input should error")

	addr, _ := rs.GetPlayout(process.ID, "", "", process.Input[0].ID)
	require.Equal(t, 0, len(addr), "the playout address should be empty if no port range is given")
}

func TestPlayoutRange(t *testing.T) {
	portrange, err := net.NewPortrange(3000, 3001)
	require.NoError(t, err)

	rs, err := getDummyRestreamer(portrange, nil, nil, nil)
	require.NoError(t, err)

	process := getDummyProcess()

	process.Input[0].Address = "playout:" + process.Input[0].Address

	rs.AddProcess(process)

	_, err = rs.GetPlayout("foobar", "", "", process.Input[0].ID)
	require.Equal(t, ErrUnknownProcess, err)

	_, err = rs.GetPlayout(process.ID, "", "", "foobar")
	require.NotEqual(t, nil, err, "playout of non-existing input should error")

	addr, _ := rs.GetPlayout(process.ID, "", "", process.Input[0].ID)
	require.NotEqual(t, 0, len(addr), "the playout address should not be empty if a port range is given")
	require.Equal(t, "127.0.0.1:3000", addr, "the playout address should be 127.0.0.1:3000")
}

func TestParseAddressReference(t *testing.T) {
	matches, err := parseAddressReference("foobar")
	require.NoError(t, err)
	require.Equal(t, "foobar", matches["address"])

	_, err = parseAddressReference("#foobar")
	require.Error(t, err)

	_, err = parseAddressReference("#foobar:nothing=foo")
	require.Error(t, err)

	matches, err = parseAddressReference("#foobar:output=foo")
	require.NoError(t, err)
	require.Equal(t, "foobar", matches["id"])
	require.Equal(t, "foo", matches["output"])

	matches, err = parseAddressReference("#foobar:group=foo")
	require.NoError(t, err)
	require.Equal(t, "foobar", matches["id"])
	require.Equal(t, "foo", matches["group"])

	matches, err = parseAddressReference("#foobar:nothing=foo:output=bar")
	require.NoError(t, err)
	require.Equal(t, "foobar:nothing=foo", matches["id"])
	require.Equal(t, "bar", matches["output"])

	matches, err = parseAddressReference("#foobar:output=foo:group=bar")
	require.NoError(t, err)
	require.Equal(t, "foobar", matches["id"])
	require.Equal(t, "foo", matches["output"])
	require.Equal(t, "bar", matches["group"])
}

func TestAddressReference(t *testing.T) {
	rs, err := getDummyRestreamer(nil, nil, nil, nil)
	require.NoError(t, err)

	process1 := getDummyProcess()
	process2 := getDummyProcess()

	rs.AddProcess(process1)

	process2.ID = "process2"
	process2.Input[0].Address = "#process:foobar=out"

	err = rs.AddProcess(process2)
	require.NotEqual(t, nil, err, "shouldn't resolve invalid reference")

	process2.Input[0].Address = "#process2:output=out"

	err = rs.AddProcess(process2)
	require.NotEqual(t, nil, err, "shouldn't resolve invalid reference")

	process2.Input[0].Address = "#process:output=foobar"

	err = rs.AddProcess(process2)
	require.NotEqual(t, nil, err, "shouldn't resolve invalid reference")

	process2.Input[0].Address = "#process:output=out"

	err = rs.AddProcess(process2)
	require.Equal(t, nil, err, "should resolve reference")
}

func TestTeeAddressReference(t *testing.T) {
	rs, err := getDummyRestreamer(nil, nil, nil, nil)
	require.NoError(t, err)

	process1 := getDummyProcess()
	process2 := getDummyProcess()
	process3 := getDummyProcess()
	process4 := getDummyProcess()

	process1.Output[0].Address = "[f=hls]http://example.com/live.m3u8|[f=flv]rtmp://example.com/live.stream?token=123"
	process2.ID = "process2"
	process3.ID = "process3"
	process4.ID = "process4"

	rs.AddProcess(process1)

	process2.Input[0].Address = "#process:output=out"

	err = rs.AddProcess(process2)
	require.Equal(t, nil, err, "should resolve reference")

	process3.Input[0].Address = "#process:output=out:source=hls"

	err = rs.AddProcess(process3)
	require.Equal(t, nil, err, "should resolve reference")

	process4.Input[0].Address = "#process:output=out:source=rtmp"

	err = rs.AddProcess(process4)
	require.Equal(t, nil, err, "should resolve reference")

	r := rs.(*restream)

	require.Equal(t, "http://example.com/live.m3u8", r.tasks["process2~"].config.Input[0].Address)
	require.Equal(t, "http://example.com/live.m3u8", r.tasks["process3~"].config.Input[0].Address)
	require.Equal(t, "rtmp://example.com/live.stream?token=123", r.tasks["process4~"].config.Input[0].Address)
}

func TestConfigValidation(t *testing.T) {
	rsi, err := getDummyRestreamer(nil, nil, nil, nil)
	require.NoError(t, err)

	rs := rsi.(*restream)

	config := getDummyProcess()

	_, err = rs.validateConfig(config)
	require.NoError(t, err)

	config.Input = []app.ConfigIO{}
	_, err = rs.validateConfig(config)
	require.Error(t, err)

	config = getDummyProcess()
	config.Input[0].ID = ""
	_, err = rs.validateConfig(config)
	require.Error(t, err)

	config = getDummyProcess()
	config.Input[0].Address = ""
	_, err = rs.validateConfig(config)
	require.Error(t, err)

	config = getDummyProcess()
	config.Output = []app.ConfigIO{}
	_, err = rs.validateConfig(config)
	require.Error(t, err)

	config = getDummyProcess()
	config.Output[0].ID = ""
	_, err = rs.validateConfig(config)
	require.Error(t, err)

	config = getDummyProcess()
	config.Output[0].Address = ""
	_, err = rs.validateConfig(config)
	require.Error(t, err)
}

func TestConfigValidationFFmpeg(t *testing.T) {
	valIn, err := ffmpeg.NewValidator([]string{"^https?://"}, nil)
	require.NoError(t, err)

	valOut, err := ffmpeg.NewValidator([]string{"^https?://", "^rtmp://"}, nil)
	require.NoError(t, err)

	rsi, err := getDummyRestreamer(nil, valIn, valOut, nil)
	require.NoError(t, err)

	rs := rsi.(*restream)

	config := getDummyProcess()

	_, err = rs.validateConfig(config)
	require.Error(t, err)

	config.Input[0].Address = "http://stream.example.com/master.m3u8"
	config.Output[0].Address = "http://stream.example.com/master2.m3u8"

	_, err = rs.validateConfig(config)
	require.NoError(t, err)

	config.Output[0].Address = "[f=flv]http://stream.example.com/master2.m3u8"
	_, err = rs.validateConfig(config)
	require.NoError(t, err)

	config.Output[0].Address = "[f=hls]http://stream.example.com/master2.m3u8|[f=flv]rtmp://stream.example.com/stream"
	_, err = rs.validateConfig(config)
	require.NoError(t, err)
}

func TestOutputAddressValidation(t *testing.T) {
	rsi, err := getDummyRestreamer(nil, nil, nil, nil)
	require.NoError(t, err)

	rs := rsi.(*restream)

	type res struct {
		path string
		err  bool
	}

	paths := map[string]res{
		"/dev/null":                            {"file:/dev/null", false},
		"/dev/../etc/passwd":                   {"/etc/passwd", true},
		"/dev/fb0":                             {"file:/dev/fb0", false},
		"/etc/passwd":                          {"/etc/passwd", true},
		"/core/data/../../etc/passwd":          {"/etc/passwd", true},
		"/core/data/./etc/passwd":              {"file:/core/data/etc/passwd", false},
		"file:/core/data/foobar":               {"file:/core/data/foobar", false},
		"http://example.com":                   {"http://example.com", false},
		"-":                                    {"pipe:", false},
		"/core/data/foobar|http://example.com": {"file:/core/data/foobar|http://example.com", false},
		"/core/data/foobar|/etc/passwd":        {"/core/data/foobar|/etc/passwd", true},
		"[f=mpegts]udp://10.0.1.255:1234/":     {"[f=mpegts]udp://10.0.1.255:1234/", false},
		"[f=null]-|[f=null]-":                  {"[f=null]pipe:|[f=null]pipe:", false},
		"[onfail=ignore]/core/data/archive-20121107.mkv|[f=mpegts]udp://10.0.1.255:1234/": {"[onfail=ignore]file:/core/data/archive-20121107.mkv|[f=mpegts]udp://10.0.1.255:1234/", false},
	}

	for path, r := range paths {
		path, _, err := rs.validateOutputAddress(path, "/core/data")

		if r.err {
			require.Error(t, err)
		} else {
			require.NoError(t, err)
		}

		require.Equal(t, r.path, path)
	}
}

func TestMetadata(t *testing.T) {
	rs, err := getDummyRestreamer(nil, nil, nil, nil)
	require.NoError(t, err)

	process := getDummyProcess()

	data, _ := rs.GetMetadata("foobar")
	require.Equal(t, nil, data, "nothing should be stored under the key")

	rs.SetMetadata("foobar", process)

	data, _ = rs.GetMetadata("foobar")
	require.NotEqual(t, nil, data, "there should be something stored under the key")

	p := data.(*app.Config)

	require.Equal(t, process.ID, p.ID, "failed to retrieve stored data")
}

func TestReplacer(t *testing.T) {
	replacer := replace.New()

	replacer.RegisterTemplateFunc("diskfs", func(config *app.Config, section string) string {
		return "/mnt/diskfs"
	}, nil)

	replacer.RegisterTemplateFunc("fs:disk", func(config *app.Config, section string) string {
		return "/mnt/diskfs"
	}, nil)

	replacer.RegisterTemplateFunc("memfs", func(config *app.Config, section string) string {
		return "http://localhost/mnt/memfs"
	}, nil)

	replacer.RegisterTemplateFunc("fs:mem", func(config *app.Config, section string) string {
		return "http://localhost/mnt/memfs"
	}, nil)

	replacer.RegisterTemplateFunc("rtmp", func(config *app.Config, section string) string {
		return "rtmp://localhost/app/{name}?token=foobar"
	}, nil)

	replacer.RegisterTemplateFunc("srt", func(config *app.Config, section string) string {
		template := "srt://localhost:6000?mode=caller&transtype=live&latency={latency}&streamid={name}"
		if section == "output" {
			template += ",mode:publish"
		} else {
			template += ",mode:request"
		}
		template += ",token:abcfoobar&passphrase=secret"

		return template
	}, map[string]string{
		"latency": "20000", // 20 milliseconds, FFmpeg requires microseconds
	})

	rsi, err := getDummyRestreamer(nil, nil, nil, replacer)
	require.NoError(t, err)

	process := &app.Config{
		ID:        "314159265359",
		Reference: "refref",
		Input: []app.ConfigIO{
			{
				ID:      "in_{processid}_{reference}",
				Address: "input:{inputid}_process:{processid}_reference:{reference}_diskfs:{diskfs}/disk.txt_memfs:{memfs}/mem.txt_fsdisk:{fs:disk}/fsdisk.txt_fsmem:{fs:mem}/fsmem.txt_rtmp:{rtmp,name=pmtr}_srt:{srt,name=trs}_rtmp:{rtmp,name=$inputid}",
				Options: []string{
					"-f",
					"lavfi",
					"-re",
					"input:{inputid}",
					"process:{processid}",
					"reference:{reference}",
					"diskfs:{diskfs}/disk.txt",
					"memfs:{memfs}/mem.txt",
					"fsdisk:{fs:disk}/fsdisk.txt",
					"fsmem:{fs:mem}/$inputid.txt",
				},
			},
		},
		Output: []app.ConfigIO{
			{
				ID:      "out_{processid}_{reference}",
				Address: "output:{outputid}_process:{processid}_reference:{reference}_diskfs:{diskfs}/disk.txt_memfs:{memfs}/mem.txt_fsdisk:{fs:disk}/fsdisk.txt_fsmem:{fs:mem}/fsmem.txt_rtmp:{rtmp,name=$processid}_srt:{srt,name=$reference,latency=42}_rtmp:{rtmp,name=$outputid}",
				Options: []string{
					"-codec",
					"copy",
					"-f",
					"null",
					"output:{outputid}",
					"process:{processid}",
					"reference:{reference}",
					"diskfs:{diskfs}/disk.txt",
					"memfs:{memfs}/mem.txt",
					"fsdisk:{fs:disk}/fsdisk.txt",
					"fsmem:{fs:mem}/$outputid.txt",
				},
				Cleanup: []app.ConfigIOCleanup{
					{
						Pattern:       "pattern_{outputid}_{processid}_{reference}_{rtmp,name=$outputid}",
						MaxFiles:      0,
						MaxFileAge:    0,
						PurgeOnDelete: false,
					},
				},
			},
		},
		Options: []string{
			"-loglevel",
			"info",
			"{diskfs}/foobar_on_disk.txt",
			"{memfs}/foobar_in_mem.txt",
			"{fs:disk}/foobar_on_disk_aswell.txt",
			"{fs:mem}/foobar_in_mem_aswell.txt",
		},
		Reconnect:      true,
		ReconnectDelay: 10,
		Autostart:      false,
		StaleTimeout:   0,
	}

	err = rsi.AddProcess(process)
	require.NoError(t, err)

	rs := rsi.(*restream)

	process = &app.Config{
		ID:        "314159265359",
		Reference: "refref",
		FFVersion: "^4.0.2",
		Input: []app.ConfigIO{
			{
				ID:      "in_314159265359_refref",
				Address: "input:in_314159265359_refref_process:314159265359_reference:refref_diskfs:/mnt/diskfs/disk.txt_memfs:http://localhost/mnt/memfs/mem.txt_fsdisk:/mnt/diskfs/fsdisk.txt_fsmem:http://localhost/mnt/memfs/fsmem.txt_rtmp:rtmp://localhost/app/pmtr?token=foobar_srt:srt://localhost:6000?mode=caller&transtype=live&latency=20000&streamid=trs,mode:request,token:abcfoobar&passphrase=secret_rtmp:rtmp://localhost/app/in_314159265359_refref?token=foobar",
				Options: []string{
					"-f",
					"lavfi",
					"-re",
					"input:in_314159265359_refref",
					"process:314159265359",
					"reference:refref",
					"diskfs:/mnt/diskfs/disk.txt",
					"memfs:http://localhost/mnt/memfs/mem.txt",
					"fsdisk:/mnt/diskfs/fsdisk.txt",
					"fsmem:http://localhost/mnt/memfs/$inputid.txt",
				},
				Cleanup: []app.ConfigIOCleanup{},
			},
		},
		Output: []app.ConfigIO{
			{
				ID:      "out_314159265359_refref",
				Address: "output:out_314159265359_refref_process:314159265359_reference:refref_diskfs:/mnt/diskfs/disk.txt_memfs:http://localhost/mnt/memfs/mem.txt_fsdisk:/mnt/diskfs/fsdisk.txt_fsmem:http://localhost/mnt/memfs/fsmem.txt_rtmp:rtmp://localhost/app/314159265359?token=foobar_srt:srt://localhost:6000?mode=caller&transtype=live&latency=42&streamid=refref,mode:publish,token:abcfoobar&passphrase=secret_rtmp:rtmp://localhost/app/out_314159265359_refref?token=foobar",
				Options: []string{
					"-codec",
					"copy",
					"-f",
					"null",
					"output:out_314159265359_refref",
					"process:314159265359",
					"reference:refref",
					"diskfs:/mnt/diskfs/disk.txt",
					"memfs:http://localhost/mnt/memfs/mem.txt",
					"fsdisk:/mnt/diskfs/fsdisk.txt",
					"fsmem:http://localhost/mnt/memfs/$outputid.txt",
				},
				Cleanup: []app.ConfigIOCleanup{
					{
						Pattern:       "pattern_out_314159265359_refref_314159265359_refref_{rtmp,name=$outputid}",
						MaxFiles:      0,
						MaxFileAge:    0,
						PurgeOnDelete: false,
					},
				},
			},
		},
		Options: []string{
			"-loglevel",
			"info",
			"/mnt/diskfs/foobar_on_disk.txt",
			"{memfs}/foobar_in_mem.txt",
			"/mnt/diskfs/foobar_on_disk_aswell.txt",
			"http://localhost/mnt/memfs/foobar_in_mem_aswell.txt",
		},
		Reconnect:      true,
		ReconnectDelay: 10,
		Autostart:      false,
		StaleTimeout:   0,
	}

<<<<<<< HEAD
	task, ok := rs.tasks["314159265359~"]
	require.True(t, ok)

	require.Equal(t, process, task.config)
=======
	require.Equal(t, process, rs.tasks["314159265359"].config)
}

func TestProcessLimit(t *testing.T) {
	rsi, err := getDummyRestreamer(nil, nil, nil, nil)
	require.NoError(t, err)

	process := getDummyProcess()
	process.LimitCPU = 61
	process.LimitMemory = 42
	process.Autostart = false

	err = rsi.AddProcess(process)
	require.NoError(t, err)

	rs := rsi.(*restream)

	task, ok := rs.tasks[process.ID]
	require.True(t, ok)

	status := task.ffmpeg.Status()

	require.Equal(t, float64(61), status.CPU.Limit)
	require.Equal(t, uint64(42), status.Memory.Limit)
>>>>>>> 6046bc34
}<|MERGE_RESOLUTION|>--- conflicted
+++ resolved
@@ -246,7 +246,7 @@
 	err = rs.AddProcess(process2)
 	require.Equal(t, nil, err)
 
-	process, err := rs.GetProcess(process2.ID)
+	process, err := rs.GetProcess(process2.ID, "", "")
 	require.NoError(t, err)
 
 	createdAt := process.CreatedAt
@@ -268,11 +268,7 @@
 	_, err = rs.GetProcess(process1.ID, "", "")
 	require.Error(t, err)
 
-<<<<<<< HEAD
-	_, err = rs.GetProcess(process3.ID, "", "")
-=======
-	process, err = rs.GetProcess(process3.ID)
->>>>>>> 6046bc34
+	process, err = rs.GetProcess(process3.ID, "", "")
 	require.NoError(t, err)
 
 	require.NotEqual(t, createdAt, process.CreatedAt) // this should be equal, but will require a major version jump
@@ -485,19 +481,11 @@
 
 	rs.AddProcess(process)
 
-<<<<<<< HEAD
 	_, err = rs.GetProcessLog("foobar", "", "")
-	require.NotEqual(t, nil, err, "shouldn't be able to get log from non-existing process")
+	require.Error(t, err)
 
 	log, err := rs.GetProcessLog(process.ID, "", "")
-	require.Equal(t, nil, err, "should be able to get log from existing process")
-=======
-	_, err = rs.GetProcessLog("foobar")
-	require.Error(t, err)
-
-	log, err := rs.GetProcessLog(process.ID)
-	require.NoError(t, err)
->>>>>>> 6046bc34
+	require.NoError(t, err)
 	require.Equal(t, 0, len(log.Prelude))
 	require.Equal(t, 0, len(log.Log))
 
@@ -527,21 +515,21 @@
 	err = rs.AddProcess(process)
 	require.NoError(t, err)
 
-	rs.StartProcess(process.ID)
+	rs.StartProcess(process.ID, "", "")
 	time.Sleep(3 * time.Second)
-	rs.StopProcess(process.ID)
-
-	rs.StartProcess(process.ID)
-	rs.StopProcess(process.ID)
-
-	log, _ := rs.GetProcessLog(process.ID)
+	rs.StopProcess(process.ID, "", "")
+
+	rs.StartProcess(process.ID, "", "")
+	rs.StopProcess(process.ID, "", "")
+
+	log, _ := rs.GetProcessLog(process.ID, "", "")
 
 	require.Equal(t, 1, len(log.History))
 
-	err = rs.UpdateProcess(process.ID, process)
-	require.NoError(t, err)
-
-	log, _ = rs.GetProcessLog(process.ID)
+	err = rs.UpdateProcess(process.ID, "", "", process)
+	require.NoError(t, err)
+
+	log, _ = rs.GetProcessLog(process.ID, "", "")
 
 	require.Equal(t, 1, len(log.History))
 }
@@ -996,13 +984,10 @@
 		StaleTimeout:   0,
 	}
 
-<<<<<<< HEAD
 	task, ok := rs.tasks["314159265359~"]
 	require.True(t, ok)
 
 	require.Equal(t, process, task.config)
-=======
-	require.Equal(t, process, rs.tasks["314159265359"].config)
 }
 
 func TestProcessLimit(t *testing.T) {
@@ -1019,12 +1004,11 @@
 
 	rs := rsi.(*restream)
 
-	task, ok := rs.tasks[process.ID]
+	task, ok := rs.tasks[process.ID+"~"]
 	require.True(t, ok)
 
 	status := task.ffmpeg.Status()
 
 	require.Equal(t, float64(61), status.CPU.Limit)
 	require.Equal(t, uint64(42), status.Memory.Limit)
->>>>>>> 6046bc34
 }