--- conflicted
+++ resolved
@@ -34,24 +34,6 @@
 }
 
 type Config struct {
-<<<<<<< HEAD
-	ID             string     `json:"id"`
-	Reference      string     `json:"reference"`
-	FFVersion      string     `json:"ffversion"`
-	Input          []ConfigIO `json:"input"`
-	Output         []ConfigIO `json:"output"`
-	Options        []string   `json:"options"`
-	Reconnect      bool       `json:"reconnect"`
-	ReconnectDelay uint64     `json:"reconnect_delay_seconds"` // seconds
-	Autostart      bool       `json:"autostart"`
-	StaleTimeout   uint64     `json:"stale_timeout_seconds"` // seconds
-	Timeout        uint64     `json:"timeout_seconds"`       // seconds
-	Scheduler      string     `json:"scheduler"`             // crontab pattern or RFC3339 timestamp
-	LogPatterns    []string   `json:"log_patterns"`
-	LimitCPU       float64    `json:"limit_cpu_usage"`       // percent
-	LimitMemory    uint64     `json:"limit_memory_bytes"`    // bytes
-	LimitWaitFor   uint64     `json:"limit_waitfor_seconds"` // seconds
-=======
 	ID             string
 	Reference      string
 	Owner          string
@@ -63,11 +45,13 @@
 	Reconnect      bool
 	ReconnectDelay uint64 // seconds
 	Autostart      bool
-	StaleTimeout   uint64  // seconds
-	LimitCPU       float64 // percent
-	LimitMemory    uint64  // bytes
-	LimitWaitFor   uint64  // seconds
->>>>>>> f21ca205
+	StaleTimeout   uint64   // seconds
+	Timeout        uint64   // seconds
+	Scheduler      string   // crontab pattern or RFC3339 timestamp
+	LogPatterns    []string // will we interpreted as regualr expressions
+	LimitCPU       float64  // percent
+	LimitMemory    uint64   // bytes
+	LimitWaitFor   uint64   // seconds
 }
 
 func (config *Config) Clone() *Config {
