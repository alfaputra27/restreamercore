--- conflicted
+++ resolved
@@ -105,11 +105,8 @@
 	data.Sessions = d.Sessions
 	data.Service = d.Service
 	data.Router = d.Router
-<<<<<<< HEAD
 	data.Resources = d.Resources
-=======
 	data.Cluster = d.Cluster
->>>>>>> f21ca205
 
 	data.Log.Topics = copy.Slice(d.Log.Topics)
 
@@ -281,19 +278,17 @@
 	d.vars.Register(value.NewStringMapString(&d.Router.Routes, nil), "router.routes", "CORE_ROUTER_ROUTES", nil, "List of route mappings", false, false)
 	d.vars.Register(value.NewDir(&d.Router.UIPath, "", d.fs), "router.ui_path", "CORE_ROUTER_UI_PATH", nil, "Path to a directory holding UI files mounted as /ui", false, false)
 
-<<<<<<< HEAD
 	// Resources
 	d.vars.Register(value.NewFloat(&d.Resources.MaxCPUUsage, 0), "resources.max_cpu_usage", "CORE_RESOURCES_MAX_CPU_USAGE", nil, "Maximum system CPU usage in percent, from 0 (no limit) to 100", false, false)
 	d.vars.Register(value.NewFloat(&d.Resources.MaxMemoryUsage, 0), "resources.max_memory_usage", "CORE_RESOURCES_MAX_MEMORY_USAGE", nil, "Maximum system usage in percent, from 0 (no limit) to 100", false, false)
-=======
+
 	// Cluster
 	d.vars.Register(value.NewBool(&d.Cluster.Enable, false), "cluster.enable", "CORE_CLUSTER_ENABLE", nil, "Enable cluster mode", false, false)
 	d.vars.Register(value.NewBool(&d.Cluster.Bootstrap, false), "cluster.bootstrap", "CORE_CLUSTER_BOOTSTRAP", nil, "Bootstrap a cluster", false, false)
 	d.vars.Register(value.NewBool(&d.Cluster.Recover, false), "cluster.recover", "CORE_CLUSTER_RECOVER", nil, "Recover a cluster", false, false)
 	d.vars.Register(value.NewBool(&d.Cluster.Debug, false), "cluster.debug", "CORE_CLUSTER_DEBUG", nil, "Switch to debug mode, not for production", false, false)
-	d.vars.Register(value.NewClusterAddress(&d.Cluster.Address, ""), "cluster.address", "CORE_CLUSTER_ADDRESS", nil, "Raft listen address", false, true)
+	d.vars.Register(value.NewClusterAddress(&d.Cluster.Address, "127.0.0.1:8000"), "cluster.address", "CORE_CLUSTER_ADDRESS", nil, "Raft listen address", false, true)
 	d.vars.Register(value.NewClusterPeerList(&d.Cluster.Peers, []string{""}, ","), "cluster.peers", "CORE_CLUSTER_PEERS", nil, "Raft address of a cores that are part of the cluster", false, true)
->>>>>>> f21ca205
 }
 
 // Validate validates the current state of the Config for completeness and sanity. Errors are
@@ -474,7 +469,6 @@
 		}
 	}
 
-<<<<<<< HEAD
 	// If resource limits are given, all values must be set
 	if d.Resources.MaxCPUUsage > 0 || d.Resources.MaxMemoryUsage > 0 {
 		if d.Resources.MaxCPUUsage <= 0 || d.Resources.MaxCPUUsage > 100 {
@@ -483,12 +477,13 @@
 
 		if d.Resources.MaxMemoryUsage <= 0 {
 			d.vars.Log("error", "resources.max_memory_usage", "must be greater than 0 and smaller or equal to 100")
-=======
+		}
+	}
+
 	// If cluster mode is enabled, we can't join and bootstrap at the same time
 	if d.Cluster.Enable {
 		if len(d.Cluster.Address) == 0 {
 			d.vars.Log("error", "cluster.address", "must be provided")
->>>>>>> f21ca205
 		}
 	}
 }
