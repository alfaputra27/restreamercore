package parse

import (
	"encoding/json"
	"errors"
	"time"
)

// Duration represents a time.Duration
type Duration struct {
	time.Duration
}

// MarshalJSON marshals a time.Duration to JSON
func (d Duration) MarshalJSON() ([]byte, error) {
	return json.Marshal(d.Seconds())
}

// UnmarshalJSON unmarshals a JSON value to time.Duration. The JSON value
// can be either a float which is interpreted as seconds or a string
// that is interpreted as a formatted duration.
func (d *Duration) UnmarshalJSON(b []byte) error {
	var v interface{}
	if err := json.Unmarshal(b, &v); err != nil {
		return err
	}
	switch value := v.(type) {
	case float64:
		d.Duration = time.Duration(value)
		return nil
	case string:
		var err error
		d.Duration, err = time.ParseDuration(value)
		if err != nil {
			return err
		}
		return nil
	default:
		return errors.New("invalid duration")
	}
}

type ffmpegAVstreamIO struct {
	State  string `json:"state"`
	Packet uint64 `json:"packet"` // counter
	Time   uint64 `json:"time"`
	Size   uint64 `json:"size_kb"` // kbytes
}

func (avio *ffmpegAVstreamIO) export() AVstreamIO {
	return AVstreamIO{
		State:  avio.State,
		Packet: avio.Packet,
		Time:   avio.Time,
		Size:   avio.Size * 1024,
	}
}

type ffmpegAVstream struct {
	Input          ffmpegAVstreamIO `json:"input"`
	Output         ffmpegAVstreamIO `json:"output"`
	Address        string           `json:"id"`
	URL            string           `json:"url"`
	Stream         uint64           `json:"stream"`
	Aqueue         uint64           `json:"aqueue"`
	Queue          uint64           `json:"queue"`
	Dup            uint64           `json:"dup"`
	Drop           uint64           `json:"drop"`
	Enc            uint64           `json:"enc"`
	Looping        bool             `json:"looping"`
	LoopingRuntime uint64           `json:"looping_runtime"`
	Duplicating    bool             `json:"duplicating"`
	GOP            string           `json:"gop"`
}

<<<<<<< HEAD
func (av *ffmpegAVstream) export() *AVstream {
	return &AVstream{
		Aqueue:      av.Aqueue,
		Queue:       av.Queue,
		Drop:        av.Drop,
		Dup:         av.Dup,
		Enc:         av.Enc,
		Looping:     av.Looping,
		Duplicating: av.Duplicating,
		GOP:         av.GOP,
		Input:       av.Input.export(),
		Output:      av.Output.export(),
=======
func (av *ffmpegAVstream) export() *app.AVstream {
	return &app.AVstream{
		Aqueue:         av.Aqueue,
		Queue:          av.Queue,
		Drop:           av.Drop,
		Dup:            av.Dup,
		Enc:            av.Enc,
		Looping:        av.Looping,
		LoopingRuntime: av.LoopingRuntime,
		Duplicating:    av.Duplicating,
		GOP:            av.GOP,
		Input:          av.Input.export(),
		Output:         av.Output.export(),
>>>>>>> ca261a56
	}
}

type ffmpegProgressIO struct {
	// common
	Index     uint64  `json:"index"`
	Stream    uint64  `json:"stream"`
	SizeKB    uint64  `json:"size_kb"`    // kbytes
	Size      uint64  `json:"size_bytes"` // bytes
	Bitrate   float64 `json:"-"`          // bit/s
	Frame     uint64  `json:"frame"`      // counter
	Keyframe  uint64  `json:"keyframe"`   // counter
	Framerate struct {
		Min     float64 `json:"min"`
		Max     float64 `json:"max"`
		Average float64 `json:"avg"`
	} `json:"framerate"`
	Packet    uint64  `json:"packet"`               // counter
	Extradata uint64  `json:"extradata_size_bytes"` // bytes
	FPS       float64 `json:"-"`                    // rate, frames per second
	PPS       float64 `json:"-"`                    // rate, packets per second

	// video
	Quantizer float64 `json:"q"`
}

func (io *ffmpegProgressIO) exportTo(progress *ProgressIO) {
	progress.Index = io.Index
	progress.Stream = io.Stream
	progress.Frame = io.Frame
	progress.Keyframe = io.Keyframe
	progress.Framerate.Min = io.Framerate.Min
	progress.Framerate.Max = io.Framerate.Max
	progress.Framerate.Average = io.Framerate.Average
	progress.Packet = io.Packet
	progress.FPS = io.FPS
	progress.PPS = io.PPS
	progress.Quantizer = io.Quantizer
	progress.Bitrate = io.Bitrate
	progress.Extradata = io.Extradata

	if io.Size == 0 {
		progress.Size = io.SizeKB * 1024
	} else {
		progress.Size = io.Size
	}
}

type ffmpegProgress struct {
	Input     []ffmpegProgressIO `json:"inputs"`
	Output    []ffmpegProgressIO `json:"outputs"`
	Frame     uint64             `json:"frame"`  // counter
	Packet    uint64             `json:"packet"` // counter
	FPS       float64            `json:"-"`      // rate, frames per second
	PPS       float64            `json:"-"`      // rate, packets per second
	Quantizer float64            `json:"q"`
	SizeKB    uint64             `json:"size_kb"`    // kbytes
	Size      uint64             `json:"size_bytes"` // bytes
	Bitrate   float64            `json:"-"`          // bit/s
	Time      Duration           `json:"time"`
	Speed     float64            `json:"speed"`
	Drop      uint64             `json:"drop"` // counter
	Dup       uint64             `json:"dup"`  // counter
}

func (p *ffmpegProgress) exportTo(progress *Progress) {
	progress.Frame = p.Frame
	progress.Packet = p.Packet
	progress.FPS = p.FPS
	progress.PPS = p.PPS
	progress.Quantizer = p.Quantizer
	progress.Time = p.Time.Seconds()
	progress.Bitrate = p.Bitrate
	progress.Speed = p.Speed
	progress.Drop = p.Drop
	progress.Dup = p.Dup

	if p.Size == 0 {
		progress.Size = p.SizeKB * 1024
	} else {
		progress.Size = p.Size
	}

	for i := range p.Input {
		if len(progress.Input) <= i {
			break
		}

		p.Input[i].exportTo(&progress.Input[i])
	}

	for i := range p.Output {
		if len(progress.Output) <= i {
			break
		}

		p.Output[i].exportTo(&progress.Output[i])
	}
}

type ffmpegProcessIO struct {
	// common
	Address string `json:"url"`
	IP      string `json:"-"`
	Format  string `json:"format"`
	Index   uint64 `json:"index"`
	Stream  uint64 `json:"stream"`
	Type    string `json:"type"`
	Codec   string `json:"codec"`
	Coder   string `json:"coder"`

	// video
	Pixfmt string `json:"pix_fmt"`
	Width  uint64 `json:"width"`
	Height uint64 `json:"height"`

	// audio
	Sampling uint64 `json:"sampling_hz"`
	Layout   string `json:"layout"`
	Channels uint64 `json:"channels"`
}

func (io *ffmpegProcessIO) export() ProgressIO {
	return ProgressIO{
		Address:  io.Address,
		Format:   io.Format,
		Index:    io.Index,
		Stream:   io.Stream,
		Type:     io.Type,
		Codec:    io.Codec,
		Coder:    io.Coder,
		Pixfmt:   io.Pixfmt,
		Width:    io.Width,
		Height:   io.Height,
		Sampling: io.Sampling,
		Layout:   io.Layout,
		Channels: io.Channels,
	}
}

type ffmpegProcess struct {
	input  []ffmpegProcessIO
	output []ffmpegProcessIO
}

func (p *ffmpegProcess) export() Progress {
	progress := Progress{}

	for _, io := range p.input {
		aio := io.export()

		progress.Input = append(progress.Input, aio)
	}

	for _, io := range p.output {
		aio := io.export()

		progress.Output = append(progress.Output, aio)
	}

	return progress
}

type ProgressIO struct {
	Address string

	// General
	Index     uint64
	Stream    uint64
	Format    string
	Type      string
	Codec     string
	Coder     string
	Frame     uint64
	Keyframe  uint64
	Framerate struct {
		Min     float64
		Max     float64
		Average float64
	}
	FPS       float64
	Packet    uint64
	PPS       float64
	Size      uint64  // bytes
	Bitrate   float64 // bit/s
	Extradata uint64  // bytes

	// Video
	Pixfmt    string
	Quantizer float64
	Width     uint64
	Height    uint64

	// Audio
	Sampling uint64
	Layout   string
	Channels uint64

	// avstream
	AVstream *AVstream
}

type Progress struct {
	Input     []ProgressIO
	Output    []ProgressIO
	Frame     uint64
	Packet    uint64
	FPS       float64
	PPS       float64
	Quantizer float64
	Size      uint64 // bytes
	Time      float64
	Bitrate   float64 // bit/s
	Speed     float64
	Drop      uint64
	Dup       uint64
}

type AVstreamIO struct {
	State  string
	Packet uint64
	Time   uint64
	Size   uint64
}

type AVstream struct {
	Input       AVstreamIO
	Output      AVstreamIO
	Aqueue      uint64
	Queue       uint64
	Dup         uint64
	Drop        uint64
	Enc         uint64
	Looping     bool
	Duplicating bool
	GOP         string
}

type Usage struct {
	CPU struct {
		NCPU    float64
		Average float64
		Max     float64
		Limit   float64
	}
	Memory struct {
		Average float64
		Max     uint64
		Limit   uint64
	}
}<|MERGE_RESOLUTION|>--- conflicted
+++ resolved
@@ -73,22 +73,8 @@
 	GOP            string           `json:"gop"`
 }
 
-<<<<<<< HEAD
 func (av *ffmpegAVstream) export() *AVstream {
 	return &AVstream{
-		Aqueue:      av.Aqueue,
-		Queue:       av.Queue,
-		Drop:        av.Drop,
-		Dup:         av.Dup,
-		Enc:         av.Enc,
-		Looping:     av.Looping,
-		Duplicating: av.Duplicating,
-		GOP:         av.GOP,
-		Input:       av.Input.export(),
-		Output:      av.Output.export(),
-=======
-func (av *ffmpegAVstream) export() *app.AVstream {
-	return &app.AVstream{
 		Aqueue:         av.Aqueue,
 		Queue:          av.Queue,
 		Drop:           av.Drop,
@@ -100,7 +86,6 @@
 		GOP:            av.GOP,
 		Input:          av.Input.export(),
 		Output:         av.Output.export(),
->>>>>>> ca261a56
 	}
 }
 
@@ -327,16 +312,17 @@
 }
 
 type AVstream struct {
-	Input       AVstreamIO
-	Output      AVstreamIO
-	Aqueue      uint64
-	Queue       uint64
-	Dup         uint64
-	Drop        uint64
-	Enc         uint64
-	Looping     bool
-	Duplicating bool
-	GOP         string
+	Input          AVstreamIO
+	Output         AVstreamIO
+	Aqueue         uint64
+	Queue          uint64
+	Dup            uint64
+	Drop           uint64
+	Enc            uint64
+	Looping        bool
+	LoopingRuntime uint64
+	Duplicating    bool
+	GOP            string
 }
 
 type Usage struct {
