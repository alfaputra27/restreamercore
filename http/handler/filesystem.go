--- conflicted
+++ resolved
@@ -8,13 +8,9 @@
 	"net/textproto"
 	"path/filepath"
 	"sort"
-<<<<<<< HEAD
 	"strconv"
 	"strings"
 	"time"
-=======
-	"strings"
->>>>>>> 48678fb4
 
 	"github.com/datarhei/core/v16/http/api"
 	httpfs "github.com/datarhei/core/v16/http/fs"
@@ -163,28 +159,19 @@
 
 	size := h.FS.Filesystem.Remove(path)
 
-<<<<<<< HEAD
 	if size < 0 {
 		return api.Err(http.StatusNotFound, "File not found", path)
 	}
 
 	if h.FS.Cache != nil {
 		h.FS.Cache.Delete(path)
-=======
-	if h.fs.Cache != nil {
-		h.fs.Cache.Delete(path)
-
-		if len(h.fs.DefaultFile) != 0 {
-			if strings.HasSuffix(path, "/"+h.fs.DefaultFile) {
-				path := strings.TrimSuffix(path, h.fs.DefaultFile)
-				h.fs.Cache.Delete(path)
-			}
-		}
-	}
-
-	if size < 0 {
-		return api.Err(http.StatusNotFound, "File not found", path)
->>>>>>> 48678fb4
+
+		if len(h.FS.DefaultFile) != 0 {
+			if strings.HasSuffix(path, "/"+h.FS.DefaultFile) {
+				path := strings.TrimSuffix(path, h.FS.DefaultFile)
+				h.FS.Cache.Delete(path)
+			}
+		}
 	}
 
 	return c.String(http.StatusOK, "Deleted: "+path)
