// Package process is a wrapper of exec.Cmd for controlling a ffmpeg process.
// It could be used to run other executables but it is tailored to the specifics
// of ffmpeg, e.g. only stderr is captured, and some exit codes != 0 plus certain
// signals are still considered as a non-error exit condition.
package process

import (
	"bufio"
	"context"
	"fmt"
	"io"
	"os"
	"os/exec"
	"runtime"
	"sync"
	"syscall"
	"time"
	"unicode/utf8"

	"github.com/datarhei/core/v16/log"
	"github.com/datarhei/core/v16/psutil"
)

// Process represents a process and ways to control it
// and to extract information.
type Process interface {
	// Status returns the current status of this process
	Status() Status

	// Start starts the process. If the process stops by itself
	// it will restart automatically if it is defined to do so.
	Start() error

	// Stop stops the process and will not let it restart
	// automatically.
	Stop(wait bool) error

	// Kill stops the process such that it will restart
	// automatically if it is defined to do so.
	Kill(wait bool) error

	// IsRunning returns whether the process is currently
	// running or not.
	IsRunning() bool

	// Limit enabled or disables CPU and memory limiting. CPU will be throttled
	// into the configured limit. If memory consumption is above the configured
	// limit, the process will be killed.
	Limit(cpu, memory bool) error
}

// Config is the configuration of a process
type Config struct {
	Binary         string                       // Path to the ffmpeg binary.
	Args           []string                     // List of arguments for the binary.
	Reconnect      bool                         // Whether to restart the process if it exited.
	ReconnectDelay time.Duration                // Duration to wait before restarting the process.
	StaleTimeout   time.Duration                // Kill the process after this duration if it doesn't produce any output.
	Timeout        time.Duration                // Kill the process after this duration.
	LimitCPU       float64                      // Kill the process if the CPU usage in percent is above this value.
	LimitMemory    uint64                       // Kill the process if the memory consumption in bytes is above this value.
	LimitDuration  time.Duration                // Kill the process if the limits are exceeded for this duration.
	LimitMode      LimitMode                    // Select limiting mode
	Scheduler      Scheduler                    // A scheduler.
	Parser         Parser                       // A parser for the output of the process.
	OnArgs         func(args []string) []string // A callback which is called right before the process will start with the command args.
	OnBeforeStart  func() error                 // A callback which is called before the process will be started. If error is non-nil, the start will be refused.
	OnStart        func()                       // A callback which is called after the process started.
	OnExit         func(state string)           // A callback which is called after the process exited with the exit state.
	OnStateChange  func(from, to string)        // A callback which is called after a state changed.
	Logger         log.Logger
}

// Status represents the current status of a process
type Status struct {
	State       string        // State is the current state of the process. See stateType for the known states.
	States      States        // States is the cumulative history of states the process had.
	Order       string        // Order is the wanted condition of process, either "start" or "stop"
	Reconnect   time.Duration // Reconnect is the time until the next reconnect, negative if no reconnect is scheduled.
	Duration    time.Duration // Duration is the time since the last change of the state
	Time        time.Time     // Time is the time of the last change of the state
	CommandArgs []string      // Currently running command arguments
	CPU         struct {
		NCPU    float64 // Number of logical CPUs
		Current float64 // Currently consumed CPU in percent
		Average float64 // Average consumed CPU in percent
		Max     float64 // Max. consumed CPU in percent
		Limit   float64 // Usage limit in percent
	} // Used CPU in percent
	Memory struct {
		Current uint64  // Currently consumed memory in bytes
		Average float64 // Average consumed memory in bytes
		Max     uint64  // Max. consumed memory in bytes
		Limit   uint64  // Usage limit in bytes
	} // Used memory in bytes
}

// States
//
// finished - Process has been stopped
//
//	starting - if process has been actively started or has been waiting for reconnect (order=start, reconnect=any)
//	finished - if process shall not reconnect (order=stop, reconnect=any)
//
// starting - Process is about to start
//
//	finishing - if process should be immediately stopped (order=stop, reconnect=any)
//	running - if process could be started (order=start, reconnect=any)
//	failed - if process couldn't be started (e.g. binary not found) (order=start, reconnect=any)
//
// running - Process is running
//
//	finished - if process exited normally (order=any, reconnect=any)
//	finishing - if process has been actively stopped (order=stop, reconnect=any)
//	failed - if process exited abnormally (order=any, reconnect=any)
//	killed - if process has been actively killed with SIGKILL (order=any, reconnect=any)
//
// finishing - Process has been actively stopped and will be killed
//
//	finished - if process has been actively killed with SIGINT and ffmpeg exited normally (order=stop, reconnect=any)
//	killed - if process has been actively killed with SIGKILL (order=stop, reconnect=any)
//
// failed - Process has been failed either by starting or during running
//
//	starting - if process has been waiting for reconnect (order=start, reconnect=true)
//	failed - if process shall not reconnect (order=any, reconnect=false)
//
// killed - Process has been stopped
//
//	starting - if process has been waiting for reconnect (order=start, reconnect=true)
//	killed - if process shall not reconnect (order=start, reconnect=false)
type stateType string

const (
	stateFinished  stateType = "finished"
	stateStarting  stateType = "starting"
	stateRunning   stateType = "running"
	stateFinishing stateType = "finishing"
	stateFailed    stateType = "failed"
	stateKilled    stateType = "killed"
)

// String returns a string representation of the state
func (s stateType) String() string {
	return string(s)
}

// IsRunning returns whether the state is representing a running state
func (s stateType) IsRunning() bool {
	if s == stateStarting || s == stateRunning || s == stateFinishing {
		return true
	}

	return false
}

type States struct {
	Finished  uint64
	Starting  uint64
	Running   uint64
	Finishing uint64
	Failed    uint64
	Killed    uint64
}

// Process represents a ffmpeg process
type process struct {
	binary   string
	args     []string
	cmd      *exec.Cmd
	pid      int32
	stdout   io.ReadCloser
	lastLine string
	state    struct {
		state  stateType
		time   time.Time
		states States
		lock   sync.Mutex
	}
	order struct {
		order string
		lock  sync.Mutex
	}
	parser Parser
	stale  struct {
		last    time.Time
		timeout time.Duration
		cancel  context.CancelFunc
		lock    sync.Mutex
	}
	reconn struct {
		enable      bool
		delay       time.Duration
		reconnectAt time.Time
		timer       *time.Timer
		lock        sync.Mutex
	}
	timeout       time.Duration
	stopTimer     *time.Timer
	stopTimerLock sync.Mutex
	killTimer     *time.Timer
	killTimerLock sync.Mutex
	logger        log.Logger
	debuglogger   log.Logger
	callbacks     struct {
		onArgs        func(args []string) []string
		onBeforeStart func() error
		onStart       func()
		onExit        func(state string)
		onStateChange func(from, to string)
		lock          sync.Mutex
	}
	limits    Limiter
	scheduler Scheduler
}

var _ Process = &process{}

// New creates a new process wrapper
func New(config Config) (Process, error) {
	p := &process{
		binary:    config.Binary,
		cmd:       nil,
		timeout:   config.Timeout,
		parser:    config.Parser,
		logger:    config.Logger,
		scheduler: config.Scheduler,
	}

	p.args = make([]string, len(config.Args))
	copy(p.args, config.Args)

	// This is a loose check on purpose. If the e.g. the binary
	// doesn't exist or it is not executable, it will be
	// reflected in the resulting state.
	if len(p.binary) == 0 {
		return nil, fmt.Errorf("no valid binary given")
	}

	if p.parser == nil {
		p.parser = NewNullParser()
	}

	if p.logger == nil {
		p.logger = log.New("Process")
	}

	p.debuglogger = p.logger.WithFields(log.Fields{
		"binary": p.binary,
		"args":   p.args,
	})

	p.setOrder("stop")

	p.initState(stateFinished)

	p.reconn.enable = config.Reconnect
	p.reconn.delay = config.ReconnectDelay

	p.stale.last = time.Now()
	p.stale.timeout = config.StaleTimeout

	p.callbacks.onArgs = config.OnArgs
	p.callbacks.onBeforeStart = config.OnBeforeStart
	p.callbacks.onStart = config.OnStart
	p.callbacks.onExit = config.OnExit
	p.callbacks.onStateChange = config.OnStateChange

	p.limits = NewLimiter(LimiterConfig{
		CPU:     config.LimitCPU,
		Memory:  config.LimitMemory,
		WaitFor: config.LimitDuration,
		Mode:    config.LimitMode,
		Logger:  p.logger.WithComponent("ProcessLimiter"),
		OnLimit: func(cpu float64, memory uint64) {
			if !p.isRunning() {
				return
			}

			p.logger.WithFields(log.Fields{
				"cpu":    cpu,
				"memory": memory,
			}).Warn().Log("Stopping because limits are exceeded")
			p.Kill(false)
		},
	})

	p.logger.Info().Log("Created")
	p.debuglogger.Debug().Log("Created")

	return p, nil
}

func (p *process) initState(state stateType) {
	p.state.lock.Lock()
	defer p.state.lock.Unlock()

	p.state.state = state
	p.state.time = time.Now()
}

// setState sets a new state. It also checks if the transition
// of the current state to the new state is allowed. If not,
// the current state will not be changed. It returns the previous
// state or an error
func (p *process) setState(state stateType) (stateType, error) {
	p.state.lock.Lock()
	defer p.state.lock.Unlock()

	prevState := p.state.state
	failed := false

	if p.state.state == stateFinished {
		switch state {
		case stateStarting:
			p.state.state = state
			p.state.states.Starting++
		default:
			failed = true
		}
	} else if p.state.state == stateStarting {
		switch state {
		case stateFinishing:
			p.state.state = state
			p.state.states.Finishing++
		case stateRunning:
			p.state.state = state
			p.state.states.Running++
		case stateFailed:
			p.state.state = state
			p.state.states.Failed++
		default:
			failed = true
		}
	} else if p.state.state == stateRunning {
		switch state {
		case stateFinished:
			p.state.state = state
			p.state.states.Finished++
		case stateFinishing:
			p.state.state = state
			p.state.states.Finishing++
		case stateFailed:
			p.state.state = state
			p.state.states.Failed++
		case stateKilled:
			p.state.state = state
			p.state.states.Killed++
		default:
			failed = true
		}
	} else if p.state.state == stateFinishing {
		switch state {
		case stateFinished:
			p.state.state = state
			p.state.states.Finished++
		case stateFailed:
			p.state.state = state
			p.state.states.Failed++
		case stateKilled:
			p.state.state = state
			p.state.states.Killed++
		default:
			failed = true
		}
	} else if p.state.state == stateFailed {
		switch state {
		case stateStarting:
			p.state.state = state
			p.state.states.Starting++
		default:
			failed = true
		}
	} else if p.state.state == stateKilled {
		switch state {
		case stateStarting:
			p.state.state = state
			p.state.states.Starting++
		default:
			failed = true
		}
	} else {
		return "", fmt.Errorf("current state is unhandled: %s", p.state.state)
	}

	if failed {
		return "", fmt.Errorf("can't change from state %s to %s", p.state.state, state)
	}

	p.state.time = time.Now()

	if p.callbacks.onStateChange != nil {
		p.callbacks.onStateChange(prevState.String(), p.state.state.String())
	}

	return prevState, nil
}

func (p *process) getState() stateType {
	p.state.lock.Lock()
	defer p.state.lock.Unlock()

	return p.state.state
}

func (p *process) getOrder() string {
	p.order.lock.Lock()
	defer p.order.lock.Unlock()

	return p.order.order
}

// setOrder sets the order to the given value. If the
// order already has that order, it returns true. Otherwise
// false.
func (p *process) setOrder(order string) bool {
	p.order.lock.Lock()
	defer p.order.lock.Unlock()

	if p.order.order == order {
		return true
	}

	p.order.order = order

	return false
}

func (p *process) isRunning() bool {
	p.state.lock.Lock()
	defer p.state.lock.Unlock()

	return p.state.state.IsRunning()
}

func (p *process) getStateString() string {
	p.state.lock.Lock()
	defer p.state.lock.Unlock()

	return p.state.state.String()
}

// Status returns the current status of the process
func (p *process) Status() Status {
	usage := p.limits.Usage()

	p.state.lock.Lock()
	stateTime := p.state.time
	state := p.state.state
	states := p.state.states
	p.state.lock.Unlock()

	order := p.getOrder()

	s := Status{
		State:     state.String(),
		States:    states,
		Order:     order,
		Reconnect: time.Duration(-1),
		Duration:  time.Since(stateTime),
		Time:      stateTime,
		CPU:       usage.CPU,
		Memory:    usage.Memory,
	}

	s.CommandArgs = make([]string, len(p.args))
	copy(s.CommandArgs, p.args)

	if order == "start" && !state.IsRunning() {
		p.reconn.lock.Lock()
		s.Reconnect = time.Until(p.reconn.reconnectAt)
		p.reconn.lock.Unlock()
	}

	return s
}

// IsRunning returns whether the process is considered running
func (p *process) IsRunning() bool {
	return p.isRunning()
}

func (p *process) Limit(cpu, memory bool) error {
	if !p.isRunning() {
		return nil
	}

	if p.limits == nil {
		return nil
	}

	p.logger.Warn().WithFields(log.Fields{
		"limit_cpu":    cpu,
		"limit_memory": memory,
	}).Log("Limiter triggered")

	return p.limits.Limit(cpu, memory)
}

// Start will start the process and sets the order to "start". If the
// process has alread the "start" order, nothing will be done. Returns
// an error if start failed.
func (p *process) Start() error {
	if p.setOrder("start") {
		return nil
	}

	if p.scheduler != nil {
		next, err := p.scheduler.Next()
		if err != nil {
			return err
		}

		p.reconnect(next)

		return nil
	}

	err := p.start()
	if err != nil {
		p.debuglogger.WithFields(log.Fields{
			"state": p.getStateString(),
			"order": p.getOrder(),
			"error": err,
		}).Debug().Log("Starting failed")
	}

	return err
}

// start will start the process considering the current order. Returns an
// error in case something goes wrong, and it will try to restart the process.
func (p *process) start() error {
	var err error

	// Bail out if the process is already running
	if p.isRunning() {
		return nil
	}

	p.logger.Info().Log("Starting")
	p.debuglogger.WithFields(log.Fields{
		"state": p.getStateString(),
		"order": p.getOrder(),
	}).Debug().Log("Starting")

	// Stop any restart timer in order to start the process immediately
	p.unreconnect()

	p.setState(stateStarting)

	args := p.args

	if p.callbacks.onArgs != nil {
		args = make([]string, len(p.args))
		copy(args, p.args)

		args = p.callbacks.onArgs(args)
	}

	p.cmd = exec.Command(p.binary, args...)
	p.cmd.Env = []string{}

	p.stdout, err = p.cmd.StderrPipe()
	if err != nil {
		p.setState(stateFailed)

		p.parser.Parse(err.Error())
		p.logger.WithError(err).Error().Log("Command failed")

		p.reconnect(p.delay(stateFailed))

		return err
	}

	if p.callbacks.onBeforeStart != nil {
		if err := p.callbacks.onBeforeStart(); err != nil {
			p.setState(stateFailed)

			p.parser.Parse(err.Error())
			p.logger.WithError(err).Error().Log("Starting failed")

			p.reconnect(p.delay(stateFailed))

			return nil
		}
	}

	if err := p.cmd.Start(); err != nil {
		p.setState(stateFailed)

		p.parser.Parse(err.Error())
		p.logger.WithError(err).Error().Log("Command failed")
		p.reconnect(p.delay(stateFailed))

		p.callbacks.lock.Lock()
		if p.callbacks.onExit != nil {
			p.callbacks.onExit(stateFailed.String())
		}
		p.callbacks.lock.Unlock()

		return err
	}

	// Start the stop timeout if enabled
	if p.timeout > time.Duration(0) {
		p.stopTimerLock.Lock()
		if p.stopTimer == nil {
			// Only create a new timer if there isn't already one running
			p.stopTimer = time.AfterFunc(p.timeout, func() {
				p.Kill(false)

				p.stopTimerLock.Lock()
				p.stopTimer.Stop()
				p.stopTimer = nil
				p.stopTimerLock.Unlock()
			})
		}
		p.stopTimerLock.Unlock()
	}

	p.pid = int32(p.cmd.Process.Pid)

	if proc, err := psutil.NewProcess(p.pid, false); err == nil {
		p.limits.Start(proc)
	}

	p.setState(stateRunning)

	p.logger.Info().Log("Started")
	p.debuglogger.Debug().Log("Started")

	if p.callbacks.onStart != nil {
		p.callbacks.onStart()
	}

	// Start the reader
	go p.reader()

	// Start the stale timeout if enabled
	if p.stale.timeout != 0 {
		var ctx context.Context

		p.stale.lock.Lock()
		ctx, p.stale.cancel = context.WithCancel(context.Background())
		p.stale.lock.Unlock()

		go p.staler(ctx)
	}

	return nil
}

// Stop will stop the process and set the order to "stop"
func (p *process) Stop(wait bool) error {
	if p.setOrder("stop") {
		return nil
	}

	err := p.stop(wait)
	if err != nil {
		p.debuglogger.WithFields(log.Fields{
			"state": p.getStateString(),
			"order": p.getOrder(),
			"error": err,
		}).Debug().Log("Stopping failed")
	}

	return err
}

// Kill will stop the process without changing the order such that it
// will restart automatically if enabled.
func (p *process) Kill(wait bool) error {
	// If the process is currently not running, we don't need
	// to do anything.
	if !p.isRunning() {
		return nil
	}

	err := p.stop(wait)

	return err
}

// stop will stop a process considering the current order and state.
func (p *process) stop(wait bool) error {
	// If the process is currently not running, stop the restart timer
	if !p.isRunning() {
		p.unreconnect()
		return nil
	}

	// If the process is already in the finishing state, don't do anything
	if p.getState() == stateFinishing {
		return nil
	}

	p.setState(stateFinishing)

	p.logger.Info().Log("Stopping")
	p.debuglogger.WithFields(log.Fields{
		"state": p.getStateString(),
		"order": p.getOrder(),
	}).Debug().Log("Stopping")

	wg := sync.WaitGroup{}

	if wait {
		wg.Add(1)

		p.callbacks.lock.Lock()
		if p.callbacks.onExit == nil {
			p.callbacks.onExit = func(string) {
				wg.Done()

				p.callbacks.onExit = nil
			}
		} else {
			cb := p.callbacks.onExit
			p.callbacks.onExit = func(state string) {
				cb(state)
				wg.Done()

				p.callbacks.onExit = cb
			}
		}
		p.callbacks.lock.Unlock()
	}

	var err error
	if runtime.GOOS == "windows" {
		// Windows doesn't know the SIGINT
		err = p.cmd.Process.Kill()
	} else {
		// First try to kill the process gracefully. On a SIGINT ffmpeg will exit
		// normally as if "q" has been pressed.
		err = p.cmd.Process.Signal(os.Interrupt)
		if err != nil {
			// If sending the signal fails, try it the hard way, however this will highly
			// likely also fail because it is simply a shortcut for Signal(Kill).
			err = p.cmd.Process.Kill()
		} else {
			// Set up a timer to kill the process with SIGKILL in case SIGINT didn't have
			// an effect.
			p.killTimerLock.Lock()
			p.killTimer = time.AfterFunc(5*time.Second, func() {
				p.cmd.Process.Kill()
			})
			p.killTimerLock.Unlock()
		}
	}

	if err == nil && wait {
		wg.Wait()
	}

	if err != nil {
		p.parser.Parse(err.Error())
		p.debuglogger.WithFields(log.Fields{
			"state": p.getStateString(),
			"order": p.getOrder(),
			"error": err,
		}).Debug().Log("Stopping failed")

		p.setState(stateFailed)
	}

	return err
}

// reconnect will setup a timer to restart the  process
func (p *process) reconnect(delay time.Duration) {
	if delay < time.Duration(0) {
		return
	}

	// Stop a currently running timer
	p.unreconnect()

	p.logger.Info().Log("Scheduling restart in %s", delay)

	p.reconn.lock.Lock()
	defer p.reconn.lock.Unlock()

	p.reconn.reconnectAt = time.Now().Add(delay)
	p.reconn.timer = time.AfterFunc(delay, func() {
		p.start()
	})
}

// unreconnect will stop the restart timer
func (p *process) unreconnect() {
	p.reconn.lock.Lock()
	defer p.reconn.lock.Unlock()

	if p.reconn.timer == nil {
		return
	}

	p.reconn.timer.Stop()
	p.reconn.timer = nil
}

// staler checks if the currently running process is stale, i.e. the reader
// didn't update the time of the last read. If the timeout is reached, the
// process will be stopped such that it can restart automatically afterwards.
func (p *process) staler(ctx context.Context) {
	p.stale.lock.Lock()
	p.stale.last = time.Now()
	p.stale.lock.Unlock()

	p.debuglogger.Debug().Log("Starting stale watcher")

	ticker := time.NewTicker(time.Second)
	defer ticker.Stop()

	for {
		select {
		case <-ctx.Done():
			p.debuglogger.Debug().Log("Stopping stale watcher")
			return
		case t := <-ticker.C:
			p.stale.lock.Lock()
			last := p.stale.last
			timeout := p.stale.timeout
			p.stale.lock.Unlock()

			d := t.Sub(last)
			if d.Seconds() > timeout.Seconds() {
				p.logger.Info().Log("Stale timeout after %s (%.2f).", timeout, d.Seconds())
				p.stop(false)
				return
			}
		}
	}
}

// reader reads the output from the process line by line and gives
// each line to the parser. The parser returns a postive number to
// indicate progress. If the returned number is zero, then the time
// of the last progress will not be updated thus the stale timeout
// may kick in.
func (p *process) reader() {
	scanner := bufio.NewScanner(p.stdout)
	scanner.Split(scanLine)

	// Reset the parser statistics
	p.parser.ResetStats()

	// Reset the parser logs
	p.parser.ResetLog()

	var n uint64 = 0

	for scanner.Scan() {
		line := scanner.Text()

		p.lastLine = line

		// Parse the output line from ffmpeg
		n = p.parser.Parse(line)

		// Reset the stale progress timer only if the
		// parser reports progress
		if n != 0 {
			p.stale.lock.Lock()
			p.stale.last = time.Now()
			p.stale.lock.Unlock()
		}
	}

	if err := scanner.Err(); err != nil {
		p.logger.Debug().WithError(err).Log("")
	}

	// Wait for the process to finish
	p.waiter()
}

// waiter waits for the process to finish. If enabled, the process will
// be scheduled for a restart.
func (p *process) waiter() {
<<<<<<< HEAD
	if p.getState() == stateFinishing {
		p.stop(false)
	}

	// The process exited normally, i.e. the return code is zero and no signal
	// has been raised
	state := stateFinished

=======
>>>>>>> 4b2b6a57
	if err := p.cmd.Wait(); err != nil {
		// The process exited abnormally, i.e. the return code is non-zero or a signal
		// has been raised.
		if exiterr, ok := err.(*exec.ExitError); ok {
			// The process exited and the status can be examined
			status := exiterr.Sys().(syscall.WaitStatus)

			p.debuglogger.WithFields(log.Fields{
				"exited":      status.Exited(),
				"signaled":    status.Signaled(),
				"status":      status.ExitStatus(),
				"exit_code":   exiterr.ExitCode(),
				"exit_string": exiterr.String(),
				"signal":      status.Signal(),
			}).Debug().Log("Exited")

			if status.Exited() {
				if status.ExitStatus() == 255 {
					// If ffmpeg has been killed with a SIGINT, SIGTERM, etc., then it exited normally,
					// i.e. closing all stream properly such that all written data is sane.
					p.logger.Info().Log("Finished")
					state = stateFinished
				} else {
					// The process exited by itself with a non-zero return code
					p.logger.Info().Log("Failed")
					state = stateFailed
				}
			} else if status.Signaled() {
				// If ffmpeg has been killed the hard way, something went wrong and
				// it can be assumed that any written data is not sane.
				p.logger.Info().Log("Killed")
				state = stateKilled
			} else {
				// The process exited because of something else (e.g. coredump, ...)
				p.logger.Info().Log("Killed")
				state = stateKilled
			}
		} else {
			// Some other error regarding I/O triggered during Wait()
			p.logger.Info().Log("Killed")
			p.logger.WithError(err).Debug().Log("Killed")
			state = stateKilled
		}
	}

	p.setState(state)

	p.logger.Info().Log("Stopped")
	p.debuglogger.WithField("log", p.parser.Log()).Debug().Log("Stopped")

	pusage := p.limits.Usage()
	p.limits.Stop()

	// Stop the stop timer
	if state == stateFinished {
		// Only clear the timer if the process finished normally
		p.stopTimerLock.Lock()
		if p.stopTimer != nil {
			p.stopTimer.Stop()
			p.stopTimer = nil
		}
		p.stopTimerLock.Unlock()
	}

	// Stop the kill timer
	p.killTimerLock.Lock()
	if p.killTimer != nil {
		p.killTimer.Stop()
		p.killTimer = nil
	}
	p.killTimerLock.Unlock()

	// Stop the stale progress timer
	p.stale.lock.Lock()
	if p.stale.cancel != nil {
		p.stale.cancel()
		p.stale.cancel = nil
	}
	p.stale.lock.Unlock()

	// Send exit state to the parser
	p.parser.Stop(state.String(), pusage)

	// Reset the parser stats
	p.parser.ResetStats()

	p.debuglogger.WithFields(log.Fields{
		"state": state.String(),
		"order": p.getOrder(),
	}).Debug().Log("Waiting")

	// Restart the process
	if p.getOrder() == "start" {
		p.reconnect(p.delay(state))
	}

	// Call the onExit callback
	p.callbacks.lock.Lock()
	if p.callbacks.onExit != nil {
		p.callbacks.onExit(state.String())
	}
	p.callbacks.lock.Unlock()
}

// delay returns the duration for the next reconnect of the process. If no reconnect is
// wanted, it returns a negative duration.
func (p *process) delay(state stateType) time.Duration {
	// By default, reconnect after the configured delay.
	delay := p.reconn.delay

	if p.scheduler == nil {
		// No scheduler has been provided, reconnect in any case, if enabled.
		if !p.reconn.enable {
			return time.Duration(-1)
		}

		return delay
	}

	// Get the next scheduled start time.
	next, err := p.scheduler.Next()
	if err == nil {
		// There's a next scheduled time.
		if state == stateFinished {
			// If the process finished without error, reconnect at the next scheduled time.
			delay = next
		} else {
			// The process finished with an error.
			if !p.reconn.enable {
				// If reconnect is not enabled, reconnect at the next scheduled time.
				delay = next
			} else {
				// If the next scheduled time is closer than the next configured delay,
				// reconnect at the next scheduled time
				if next < p.reconn.delay {
					delay = next
				}
			}
		}
	} else {
		// No next scheduled time.
		if state == stateFinished {
			// If the process finished without error, don't reconnect.
			delay = time.Duration(-1)
		} else {
			// If the process finished with an error, reconnect if enabled.
			if !p.reconn.enable {
				delay = time.Duration(-1)
			}
		}
	}

	return delay
}

// scanLine splits the data on \r, \n, or \r\n line endings
func scanLine(data []byte, atEOF bool) (advance int, token []byte, err error) {
	// Skip leading spaces.
	start := 0
	for width := 0; start < len(data); start += width {
		var r rune
		r, width = utf8.DecodeRune(data[start:])
		if r != '\n' && r != '\r' {
			break
		}

	}

	// Scan until new line, marking end of line.
	for width, i := 0, start; i < len(data); i += width {
		var r rune
		r, width = utf8.DecodeRune(data[i:])
		if r == '\n' || r == '\r' {
			return i + width, data[start:i], nil
		}

	}

	// If we're at EOF, we have a final, non-empty, non-terminated word. Return it.
	if atEOF && len(data) > start {
		return len(data), data[start:], nil
	}

	// Request more data.
	return start, nil, nil
}<|MERGE_RESOLUTION|>--- conflicted
+++ resolved
@@ -881,17 +881,9 @@
 // waiter waits for the process to finish. If enabled, the process will
 // be scheduled for a restart.
 func (p *process) waiter() {
-<<<<<<< HEAD
-	if p.getState() == stateFinishing {
-		p.stop(false)
-	}
-
-	// The process exited normally, i.e. the return code is zero and no signal
-	// has been raised
+	// The process exited normally, i.e. the return code is zero and no signal has been raised
 	state := stateFinished
 
-=======
->>>>>>> 4b2b6a57
 	if err := p.cmd.Wait(); err != nil {
 		// The process exited abnormally, i.e. the return code is non-zero or a signal
 		// has been raised.
