package psutil

import (
	"context"
	"sync"
	"time"

	psprocess "github.com/shirou/gopsutil/v3/process"
)

type Process interface {
	CPUPercent() (*CPUInfoStat, error)
	VirtualMemory() (uint64, error)
	Stop()
}

type process struct {
	pid       int32
	hasCgroup bool
	cpuLimit  uint64
	ncpu      float64
	proc      *psprocess.Process

	stopTicker context.CancelFunc

	lock             sync.RWMutex
	statCurrent      cpuTimesStat
	statCurrentTime  time.Time
	statPrevious     cpuTimesStat
	statPreviousTime time.Time
}

func (u *util) Process(pid int32) (Process, error) {
	p := &process{
		pid:       pid,
		hasCgroup: u.hasCgroup,
		cpuLimit:  u.cpuLimit,
		ncpu:      u.ncpu,
	}

	proc, err := psprocess.NewProcess(pid)
	if err != nil {
		return nil, err
	}

	p.proc = proc

	ctx, cancel := context.WithCancel(context.Background())
	p.stopTicker = cancel
	go p.tick(ctx)

	return p, nil
}

func NewProcess(pid int32) (Process, error) {
	return DefaultUtil.Process(pid)
}

func (p *process) tick(ctx context.Context) {
	ticker := time.NewTicker(time.Second)
	defer ticker.Stop()

	for {
		select {
		case <-ctx.Done():
			return
		case t := <-ticker.C:
			stat := p.collect()

			p.lock.Lock()
			p.statPrevious, p.statCurrent = p.statCurrent, stat
			p.statPreviousTime, p.statCurrentTime = p.statCurrentTime, t
			p.lock.Unlock()
		}
	}
}

func (p *process) collect() cpuTimesStat {
	stat, err := p.cpuTimes()
	if err != nil {
		return cpuTimesStat{
			total: float64(time.Now().Unix()),
			idle:  float64(time.Now().Unix()),
		}
	}

	return *stat
}

func (p *process) Stop() {
	p.stopTicker()
}

func (p *process) cpuTimes() (*cpuTimesStat, error) {
	times, err := p.proc.Times()
	if err != nil {
		return nil, err
	}

	s := &cpuTimesStat{
<<<<<<< HEAD
		total: times.User + times.System + times.Idle + times.Nice + times.Iowait + times.Irq +
			times.Softirq + times.Steal + times.Guest + times.GuestNice,
=======
		total:  cpuTotal(times),
>>>>>>> aef1b7c9
		system: times.System,
		user:   times.User,
	}

	s.other = s.total - s.system - s.user

	return s, nil
}

func (p *process) CPUPercent() (*CPUInfoStat, error) {
	var diff float64

	p.lock.RLock()
	defer p.lock.RUnlock()

	if p.hasCgroup && p.cpuLimit > 0 {
		diff = float64(p.cpuLimit) * (p.statCurrentTime.Sub(p.statPreviousTime)).Seconds() / 1e9
	} else {
		diff = p.statCurrentTime.Sub(p.statPreviousTime).Seconds() * p.ncpu
	}

	s := &CPUInfoStat{
		System: 0,
		User:   0,
		Idle:   0,
		Other:  0,
	}

	if diff <= 0 {
		return s, nil
	}

	s.System = 100 * (p.statCurrent.system - p.statPrevious.system) / diff
	s.User = 100 * (p.statCurrent.user - p.statPrevious.user) / diff
	s.Idle = 100 * (p.statCurrent.idle - p.statPrevious.idle) / diff
	s.Other = 100 * (p.statCurrent.other - p.statPrevious.other) / diff

	return s, nil
}

func (p *process) VirtualMemory() (uint64, error) {
	info, err := p.proc.MemoryInfo()
	if err != nil {
		return 0, err
	}

	return info.RSS, nil
}<|MERGE_RESOLUTION|>--- conflicted
+++ resolved
@@ -98,12 +98,7 @@
 	}
 
 	s := &cpuTimesStat{
-<<<<<<< HEAD
-		total: times.User + times.System + times.Idle + times.Nice + times.Iowait + times.Irq +
-			times.Softirq + times.Steal + times.Guest + times.GuestNice,
-=======
 		total:  cpuTotal(times),
->>>>>>> aef1b7c9
 		system: times.System,
 		user:   times.User,
 	}
