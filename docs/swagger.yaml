basePath: /
definitions:
  api.AVstream:
    properties:
      aqueue:
        format: uint64
        type: integer
      drop:
        format: uint64
        type: integer
      dup:
        format: uint64
        type: integer
      duplicating:
        type: boolean
      enc:
        format: uint64
        type: integer
      gop:
        type: string
      input:
        $ref: '#/definitions/api.AVstreamIO'
      looping:
        type: boolean
      output:
        $ref: '#/definitions/api.AVstreamIO'
      queue:
        format: uint64
        type: integer
    type: object
  api.AVstreamIO:
    properties:
      packet:
        format: uint64
        type: integer
      size_kb:
        type: integer
      state:
        enum:
        - running
        - idle
        type: string
      time:
        type: integer
    type: object
  api.About:
    properties:
      app:
        type: string
      auths:
        items:
          type: string
        type: array
      created_at:
        type: string
      id:
        type: string
      name:
        type: string
      uptime_seconds:
        type: integer
      version:
        $ref: '#/definitions/api.Version'
    type: object
  api.Command:
    properties:
      command:
        enum:
        - start
        - stop
        - restart
        - reload
        type: string
    required:
    - command
    type: object
  api.ConfigData:
    properties:
      address:
        type: string
      api:
        properties:
          access:
            properties:
              http:
                properties:
                  allow:
                    items:
                      type: string
                    type: array
                  block:
                    items:
                      type: string
                    type: array
                type: object
              https:
                properties:
                  allow:
                    items:
                      type: string
                    type: array
                  block:
                    items:
                      type: string
                    type: array
                type: object
            type: object
          auth:
            properties:
              auth0:
                properties:
                  enable:
                    type: boolean
                  tenants:
                    items:
                      $ref: '#/definitions/value.Auth0Tenant'
                    type: array
                type: object
              disable_localhost:
                type: boolean
              enable:
                type: boolean
              jwt:
                properties:
                  secret:
                    type: string
                type: object
              password:
                type: string
              username:
                type: string
            type: object
          read_only:
            type: boolean
        type: object
      created_at:
        description: When this config has been persisted
        type: string
      db:
        properties:
          dir:
            type: string
        type: object
      debug:
        properties:
          force_gc:
            format: int
            type: integer
          memory_limit_mbytes:
            format: int64
            type: integer
          profiling:
            type: boolean
        type: object
      ffmpeg:
        properties:
          access:
            properties:
              input:
                properties:
                  allow:
                    items:
                      type: string
                    type: array
                  block:
                    items:
                      type: string
                    type: array
                type: object
              output:
                properties:
                  allow:
                    items:
                      type: string
                    type: array
                  block:
                    items:
                      type: string
                    type: array
                type: object
            type: object
          binary:
            type: string
          log:
            properties:
              max_history:
                format: int
                type: integer
              max_lines:
                format: int
                type: integer
              max_minimal_history:
                format: int
                type: integer
            type: object
          max_processes:
            format: int64
            type: integer
        type: object
      host:
        properties:
          auto:
            type: boolean
          name:
            items:
              type: string
            type: array
        type: object
      id:
        type: string
      log:
        properties:
          level:
            enum:
            - debug
            - info
            - warn
            - error
            - silent
            type: string
          max_lines:
            format: int
            type: integer
          topics:
            items:
              type: string
            type: array
        type: object
      metrics:
        properties:
          enable:
            type: boolean
          enable_prometheus:
            type: boolean
          interval_sec:
            description: seconds
            format: int64
            type: integer
          range_sec:
            description: seconds
            format: int64
            type: integer
        type: object
      name:
        type: string
      playout:
        properties:
          enable:
            type: boolean
          max_port:
            format: int
            type: integer
          min_port:
            format: int
            type: integer
        type: object
      router:
        properties:
          blocked_prefixes:
            items:
              type: string
            type: array
          routes:
            additionalProperties:
              type: string
            type: object
          ui_path:
            type: string
        type: object
      rtmp:
        properties:
          address:
            type: string
          address_tls:
            type: string
          app:
            type: string
          enable:
            type: boolean
          enable_tls:
            type: boolean
          token:
            type: string
        type: object
      service:
        properties:
          enable:
            type: boolean
          token:
            type: string
          url:
            type: string
        type: object
      sessions:
        properties:
          enable:
            type: boolean
          ip_ignorelist:
            items:
              type: string
            type: array
          max_bitrate_mbit:
            format: uint64
            type: integer
          max_sessions:
            format: uint64
            type: integer
          persist:
            type: boolean
          persist_interval_sec:
            format: int
            type: integer
          session_timeout_sec:
            format: int
            type: integer
        type: object
      srt:
        properties:
          address:
            type: string
          enable:
            type: boolean
          log:
            properties:
              enable:
                type: boolean
              topics:
                items:
                  type: string
                type: array
            type: object
          passphrase:
            type: string
          token:
            type: string
        type: object
      storage:
        properties:
          cors:
            properties:
              origins:
                items:
                  type: string
                type: array
            type: object
          disk:
            properties:
              cache:
                properties:
                  enable:
                    type: boolean
                  max_file_size_mbytes:
                    format: uint64
                    type: integer
                  max_size_mbytes:
                    format: uint64
                    type: integer
                  ttl_seconds:
                    format: int64
                    type: integer
                  types:
                    properties:
                      allow:
                        items:
                          type: string
                        type: array
                      block:
                        items:
                          type: string
                        type: array
                    type: object
                type: object
              dir:
                type: string
              max_size_mbytes:
                format: int64
                type: integer
            type: object
          memory:
            properties:
              auth:
                properties:
                  enable:
                    type: boolean
                  password:
                    type: string
                  username:
                    type: string
                type: object
              max_size_mbytes:
                format: int64
                type: integer
              purge:
                type: boolean
            type: object
          mimetypes_file:
            type: string
          s3:
            items:
              $ref: '#/definitions/value.S3Storage'
            type: array
        type: object
      tls:
        properties:
          address:
            type: string
          auto:
            type: boolean
          cert_file:
            type: string
          email:
            type: string
          enable:
            type: boolean
          key_file:
            type: string
        type: object
      update_check:
        type: boolean
      version:
        format: int64
        type: integer
    type: object
  api.ConfigError:
    additionalProperties:
      items:
        type: string
      type: array
    type: object
  api.Error:
    properties:
      code:
        format: int
        type: integer
      details:
        items:
          type: string
        type: array
      message:
        type: string
    type: object
  api.FileInfo:
    properties:
      last_modified:
        format: int64
        type: integer
      name:
        type: string
      size_bytes:
        format: int64
        type: integer
    type: object
  api.FilesystemInfo:
    properties:
      mount:
        type: string
      name:
        type: string
      type:
        type: string
    type: object
  api.FilesystemOperation:
    properties:
      from:
        type: string
      operation:
        enum:
        - copy
        - move
        type: string
      to:
        type: string
    required:
    - operation
    type: object
  api.GraphQuery:
    properties:
      query:
        type: string
      variables: {}
    type: object
  api.GraphResponse:
    properties:
      data: {}
      errors:
        items: {}
        type: array
    type: object
  api.JWT:
    properties:
      access_token:
        type: string
      refresh_token:
        type: string
    type: object
  api.JWTRefresh:
    properties:
      access_token:
        type: string
    type: object
  api.LogEvent:
    additionalProperties: true
    type: object
  api.Login:
    properties:
      password:
        type: string
      username:
        type: string
    required:
    - password
    - username
    type: object
  api.MetricsDescription:
    properties:
      description:
        type: string
      labels:
        items:
          type: string
        type: array
      name:
        type: string
    type: object
  api.MetricsQuery:
    properties:
      interval_sec:
        format: int64
        type: integer
      metrics:
        items:
          $ref: '#/definitions/api.MetricsQueryMetric'
        type: array
      timerange_sec:
        format: int64
        type: integer
    type: object
  api.MetricsQueryMetric:
    properties:
      labels:
        additionalProperties:
          type: string
        type: object
      name:
        type: string
    type: object
  api.MetricsResponse:
    properties:
      interval_sec:
        format: int64
        type: integer
      metrics:
        items:
          $ref: '#/definitions/api.MetricsResponseMetric'
        type: array
      timerange_sec:
        format: int64
        type: integer
    type: object
  api.MetricsResponseMetric:
    properties:
      labels:
        additionalProperties:
          type: string
        type: object
      name:
        type: string
      values:
        items:
          $ref: '#/definitions/api.MetricsResponseValue'
        type: array
    type: object
  api.MetricsResponseValue:
    properties:
      ts:
        type: string
      value:
        type: number
    type: object
  api.PlayoutStatus:
    properties:
      aqueue:
        format: uint64
        type: integer
      debug: {}
      drop:
        format: uint64
        type: integer
      dup:
        format: uint64
        type: integer
      duplicating:
        type: boolean
      enc:
        format: uint64
        type: integer
      gop:
        type: string
      id:
        type: string
      input:
        $ref: '#/definitions/api.PlayoutStatusIO'
      looping:
        type: boolean
      output:
        $ref: '#/definitions/api.PlayoutStatusIO'
      queue:
        format: uint64
        type: integer
      stream:
        format: uint64
        type: integer
      swap:
        $ref: '#/definitions/api.PlayoutStatusSwap'
      url:
        type: string
    type: object
  api.PlayoutStatusIO:
    properties:
      packet:
        format: uint64
        type: integer
      size_kb:
        format: uint64
        type: integer
      state:
        enum:
        - running
        - idle
        type: string
      time:
        format: uint64
        type: integer
    type: object
  api.PlayoutStatusSwap:
    properties:
      lasterror:
        type: string
      lasturl:
        type: string
      status:
        type: string
      url:
        type: string
    type: object
  api.Probe:
    properties:
      log:
        items:
          type: string
        type: array
      streams:
        items:
          $ref: '#/definitions/api.ProbeIO'
        type: array
    type: object
  api.ProbeIO:
    properties:
      bitrate_kbps:
        type: number
      channels:
        format: uint64
        type: integer
      codec:
        type: string
      coder:
        type: string
      duration_sec:
        type: number
      format:
        type: string
      fps:
        description: video
        type: number
      height:
        format: uint64
        type: integer
      index:
        format: uint64
        type: integer
      language:
        type: string
      layout:
        type: string
      pix_fmt:
        type: string
      sampling_hz:
        description: audio
        format: uint64
        type: integer
      stream:
        format: uint64
        type: integer
      type:
        type: string
      url:
        description: common
        type: string
      width:
        format: uint64
        type: integer
    type: object
  api.Process:
    properties:
      config:
        $ref: '#/definitions/api.ProcessConfig'
      created_at:
        format: int64
        type: integer
      id:
        type: string
      metadata: {}
      reference:
        type: string
      report:
        $ref: '#/definitions/api.ProcessReport'
      state:
        $ref: '#/definitions/api.ProcessState'
      type:
        type: string
    type: object
  api.ProcessConfig:
    properties:
      autostart:
        type: boolean
      id:
        type: string
      input:
        items:
          $ref: '#/definitions/api.ProcessConfigIO'
        type: array
      limits:
        $ref: '#/definitions/api.ProcessConfigLimits'
      options:
        items:
          type: string
        type: array
      output:
        items:
          $ref: '#/definitions/api.ProcessConfigIO'
        type: array
      reconnect:
        type: boolean
      reconnect_delay_seconds:
        format: uint64
        type: integer
      reference:
        type: string
      stale_timeout_seconds:
        format: uint64
        type: integer
      type:
        enum:
        - ffmpeg
        - ""
        type: string
    required:
    - input
    - output
    type: object
  api.ProcessConfigIO:
    properties:
      address:
        type: string
      cleanup:
        items:
          $ref: '#/definitions/api.ProcessConfigIOCleanup'
        type: array
      id:
        type: string
      options:
        items:
          type: string
        type: array
    required:
    - address
    type: object
  api.ProcessConfigIOCleanup:
    properties:
      max_file_age_seconds:
        format: uint
        type: integer
      max_files:
        format: uint
        type: integer
      pattern:
        type: string
      purge_on_delete:
        type: boolean
    required:
    - pattern
    type: object
  api.ProcessConfigLimits:
    properties:
      cpu_usage:
        type: number
      memory_mbytes:
        format: uint64
        type: integer
      waitfor_seconds:
        format: uint64
        type: integer
    type: object
  api.ProcessReport:
    properties:
      created_at:
        format: int64
        type: integer
      history:
        items:
          $ref: '#/definitions/api.ProcessReportHistoryEntry'
        type: array
      log:
        items:
          items:
            type: string
          type: array
        type: array
      prelude:
        items:
          type: string
        type: array
    type: object
  api.ProcessReportHistoryEntry:
    properties:
      created_at:
        format: int64
        type: integer
      exit_state:
        type: string
      exited_at:
        format: int64
        type: integer
      log:
        items:
          items:
            type: string
          type: array
        type: array
      prelude:
        items:
          type: string
        type: array
      progress:
        $ref: '#/definitions/api.Progress'
    type: object
  api.ProcessReportSearchResult:
    properties:
      created_at:
        format: int64
        type: integer
      exit_state:
        type: string
      exited_at:
        format: int64
        type: integer
      id:
        type: string
      reference:
        type: string
    type: object
  api.ProcessState:
    properties:
      command:
        items:
          type: string
        type: array
      cpu_usage:
        type: number
      exec:
        type: string
      last_logline:
        type: string
      memory_bytes:
        format: uint64
        type: integer
      order:
        type: string
      progress:
        $ref: '#/definitions/api.Progress'
      reconnect_seconds:
        format: int64
        type: integer
      runtime_seconds:
        format: int64
        type: integer
    type: object
  api.Progress:
    properties:
      bitrate_kbit:
        description: kbit/s
        type: number
      drop:
        format: uint64
        type: integer
      dup:
        format: uint64
        type: integer
      fps:
        type: number
      frame:
        format: uint64
        type: integer
      inputs:
        items:
          $ref: '#/definitions/api.ProgressIO'
        type: array
      outputs:
        items:
          $ref: '#/definitions/api.ProgressIO'
        type: array
      packet:
        format: uint64
        type: integer
      q:
        type: number
      size_kb:
        description: kbytes
        format: uint64
        type: integer
      speed:
        type: number
      time:
        type: number
    type: object
  api.ProgressIO:
    properties:
      address:
        type: string
      avstream:
        allOf:
        - $ref: '#/definitions/api.AVstream'
        description: avstream
      bitrate_kbit:
        description: kbit/s
        type: number
      channels:
        format: uint64
        type: integer
      codec:
        type: string
      coder:
        type: string
      format:
        type: string
      fps:
        type: number
      frame:
        format: uint64
        type: integer
      height:
        format: uint64
        type: integer
      id:
        type: string
      index:
        description: General
        format: uint64
        type: integer
      layout:
        type: string
      packet:
        format: uint64
        type: integer
      pix_fmt:
        description: Video
        type: string
      pps:
        type: number
      q:
        type: number
      sampling_hz:
        description: Audio
        format: uint64
        type: integer
      size_kb:
        description: kbytes
        format: uint64
        type: integer
      stream:
        format: uint64
        type: integer
      type:
        type: string
      width:
        format: uint64
        type: integer
    type: object
  api.RTMPChannel:
    properties:
      name:
        type: string
    type: object
  api.SRTChannels:
    properties:
      connections:
        additionalProperties:
          $ref: '#/definitions/api.SRTConnection'
        type: object
      log:
        additionalProperties:
          items:
            $ref: '#/definitions/api.SRTLog'
          type: array
        type: object
      publisher:
        additionalProperties:
          type: integer
        type: object
      subscriber:
        additionalProperties:
          items:
            type: integer
          type: array
        type: object
    type: object
  api.SRTConnection:
    properties:
      log:
        additionalProperties:
          items:
            $ref: '#/definitions/api.SRTLog'
          type: array
        type: object
      stats:
        $ref: '#/definitions/api.SRTStatistics'
    type: object
  api.SRTLog:
    properties:
      msg:
        items:
          type: string
        type: array
      ts:
        format: int64
        type: integer
    type: object
  api.SRTStatistics:
    properties:
      avail_recv_buf_bytes:
        description: The available space in the receiver's buffer, in bytes
        format: uint64
        type: integer
      avail_send_buf_bytes:
        description: The available space in the sender's buffer, in bytes
        format: uint64
        type: integer
      bandwidth_mbit:
        description: Estimated bandwidth of the network link, in Mbps
        type: number
      flight_size_pkt:
        description: The number of packets in flight
        format: uint64
        type: integer
      flow_window_pkt:
        description: The maximum number of packets that can be "in flight"
        format: uint64
        type: integer
      max_bandwidth_mbit:
        description: Transmission bandwidth limit, in Mbps
        type: number
      mss_bytes:
        description: Maximum Segment Size (MSS), in bytes
        format: uint64
        type: integer
      pkt_recv_avg_belated_time_ms:
        description: Accumulated difference between the current time and the time-to-play
          of a packet that is received late
        format: uint64
        type: integer
      pkt_send_period_us:
        description: Current minimum time interval between which consecutive packets
          are sent, in microseconds
        type: number
      recv_ack_pkt:
        description: The total number of received ACK (Acknowledgement) control packets
        format: uint64
        type: integer
      recv_buf_bytes:
        description: Instantaneous (current) value of pktRcvBuf, expressed in bytes,
          including payload and all headers (IP, TCP, SRT)
        format: uint64
        type: integer
      recv_buf_ms:
        description: The timespan (msec) of acknowledged packets in the receiver's
          buffer
        format: uint64
        type: integer
      recv_buf_pkt:
        description: The number of acknowledged packets in receiver's buffer
        format: uint64
        type: integer
      recv_bytes:
        description: Same as pktRecv, but expressed in bytes, including payload and
          all the headers (IP, TCP, SRT)
        format: uint64
        type: integer
      recv_drop_bytes:
        description: Same as pktRcvDrop, but expressed in bytes, including payload
          and all the headers (IP, TCP, SRT)
        format: uint64
        type: integer
      recv_drop_pkt:
        description: The total number of dropped by the SRT receiver and, as a result,
          not delivered to the upstream application DATA packets
        format: uint64
        type: integer
      recv_km_pkt:
        description: The total number of received KM (Key Material) control packets
        format: uint64
        type: integer
      recv_loss_bytes:
        description: Same as pktRcvLoss, but expressed in bytes, including payload
          and all the headers (IP, TCP, SRT), bytes for the presently missing (either
          reordered or lost) packets' payloads are estimated based on the average
          packet size
        format: uint64
        type: integer
      recv_loss_pkt:
        description: The total number of SRT DATA packets detected as presently missing
          (either reordered or lost) at the receiver side
        format: uint64
        type: integer
      recv_nak_pkt:
        description: The total number of received NAK (Negative Acknowledgement) control
          packets
        format: uint64
        type: integer
      recv_pkt:
        description: The total number of received DATA packets, including retransmitted
          packets
        format: uint64
        type: integer
      recv_retran_pkts:
        description: The total number of retransmitted packets registered at the receiver
          side
        format: uint64
        type: integer
      recv_tsbpd_delay_ms:
        description: Timestamp-based Packet Delivery Delay value set on the socket
          via SRTO_RCVLATENCY or SRTO_LATENCY
        format: uint64
        type: integer
      recv_undecrypt_bytes:
        description: Same as pktRcvUndecrypt, but expressed in bytes, including payload
          and all the headers (IP, TCP, SRT)
        format: uint64
        type: integer
      recv_undecrypt_pkt:
        description: The total number of packets that failed to be decrypted at the
          receiver side
        format: uint64
        type: integer
      recv_unique_bytes:
        description: Same as pktRecvUnique, but expressed in bytes, including payload
          and all the headers (IP, TCP, SRT)
        format: uint64
        type: integer
      recv_unique_pkt:
        description: The total number of unique original, retransmitted or recovered
          by the packet filter DATA packets received in time, decrypted without errors
          and, as a result, scheduled for delivery to the upstream application by
          the SRT receiver.
        format: uint64
        type: integer
      reorder_tolerance_pkt:
        description: Instant value of the packet reorder tolerance
        format: uint64
        type: integer
      rtt_ms:
        description: Smoothed round-trip time (SRTT), an exponentially-weighted moving
          average (EWMA) of an endpoint's RTT samples, in milliseconds
        type: number
      send_buf_bytes:
        description: Instantaneous (current) value of pktSndBuf, but expressed in
          bytes, including payload and all headers (IP, TCP, SRT)
        format: uint64
        type: integer
      send_buf_ms:
        description: The timespan (msec) of packets in the sender's buffer (unacknowledged
          packets)
        format: uint64
        type: integer
      send_buf_pkt:
        description: The number of packets in the sender's buffer that are already
          scheduled for sending or even possibly sent, but not yet acknowledged
        format: uint64
        type: integer
      send_drop_bytes:
        description: Same as pktSndDrop, but expressed in bytes, including payload
          and all the headers (IP, TCP, SRT)
        format: uint64
        type: integer
      send_drop_pkt:
        description: The total number of dropped by the SRT sender DATA packets that
          have no chance to be delivered in time
        format: uint64
        type: integer
      send_duration_us:
        description: The total accumulated time in microseconds, during which the
          SRT sender has some data to transmit, including packets that have been sent,
          but not yet acknowledged
        format: uint64
        type: integer
      send_km_pkt:
        description: The total number of sent KM (Key Material) control packets
        format: uint64
        type: integer
      send_loss_pkt:
        description: The total number of data packets considered or reported as lost
          at the sender side. Does not correspond to the packets detected as lost
          at the receiver side.
        format: uint64
        type: integer
      send_tsbpd_delay_ms:
        description: Timestamp-based Packet Delivery Delay value of the peer
        format: uint64
        type: integer
      sent_ack_pkt:
        description: The total number of sent ACK (Acknowledgement) control packets
        format: uint64
        type: integer
      sent_bytes:
        description: Same as pktSent, but expressed in bytes, including payload and
          all the headers (IP, TCP, SRT)
        format: uint64
        type: integer
      sent_nak_pkt:
        description: The total number of sent NAK (Negative Acknowledgement) control
          packets
        format: uint64
        type: integer
      sent_pkt:
        description: The total number of sent DATA packets, including retransmitted
          packets
        format: uint64
        type: integer
      sent_retrans_bytes:
        description: Same as pktRetrans, but expressed in bytes, including payload
          and all the headers (IP, TCP, SRT)
        format: uint64
        type: integer
      sent_retrans_pkt:
        description: The total number of retransmitted packets sent by the SRT sender
        format: uint64
        type: integer
      sent_unique_bytes:
        description: Same as pktSentUnique, but expressed in bytes, including payload
          and all the headers (IP, TCP, SRT)
        format: uint64
        type: integer
      sent_unique_pkt:
        description: The total number of unique DATA packets sent by the SRT sender
        format: uint64
        type: integer
      timestamp_ms:
        description: The time elapsed, in milliseconds, since the SRT socket has been
          created
        format: uint64
        type: integer
    type: object
  api.Session:
    properties:
      bandwidth_rx_kbit:
        description: kbit/s
        type: number
      bandwidth_tx_kbit:
        description: kbit/s
        type: number
      bytes_rx:
        format: uint64
        type: integer
      bytes_tx:
        format: uint64
        type: integer
      created_at:
        format: int64
        type: integer
      extra:
        type: string
      id:
        type: string
      local:
        type: string
      reference:
        type: string
      remote:
        type: string
    type: object
  api.SessionPeers:
    properties:
      local:
        additionalProperties:
          $ref: '#/definitions/api.SessionStats'
        type: object
      sessions:
        format: uint64
        type: integer
      traffic_rx_mb:
        format: uint64
        type: integer
      traffic_tx_mb:
        format: uint64
        type: integer
    type: object
  api.SessionStats:
    properties:
      sessions:
        format: uint64
        type: integer
      traffic_rx_mb:
        format: uint64
        type: integer
      traffic_tx_mb:
        format: uint64
        type: integer
    type: object
  api.SessionSummary:
    properties:
      active:
        $ref: '#/definitions/api.SessionSummaryActive'
      summary:
        $ref: '#/definitions/api.SessionSummarySummary'
    type: object
  api.SessionSummaryActive:
    properties:
      bandwidth_rx_mbit:
        description: mbit/s
        type: number
      bandwidth_tx_mbit:
        description: mbit/s
        type: number
      list:
        items:
          $ref: '#/definitions/api.Session'
        type: array
      max_bandwidth_rx_mbit:
        description: mbit/s
        type: number
      max_bandwidth_tx_mbit:
        description: mbit/s
        type: number
      max_sessions:
        format: uint64
        type: integer
      sessions:
        format: uint64
        type: integer
    type: object
  api.SessionSummarySummary:
    properties:
      local:
        additionalProperties:
          $ref: '#/definitions/api.SessionStats'
        type: object
      reference:
        additionalProperties:
          $ref: '#/definitions/api.SessionStats'
        type: object
      remote:
        additionalProperties:
          $ref: '#/definitions/api.SessionPeers'
        type: object
      sessions:
        format: uint64
        type: integer
      traffic_rx_mb:
        format: uint64
        type: integer
      traffic_tx_mb:
        format: uint64
        type: integer
    type: object
  api.SessionsActive:
    additionalProperties:
      items:
        $ref: '#/definitions/api.Session'
      type: array
    type: object
  api.SessionsSummary:
    additionalProperties:
      $ref: '#/definitions/api.SessionSummary'
    type: object
  api.SetConfig:
    properties:
      address:
        type: string
      api:
        properties:
          access:
            properties:
              http:
                properties:
                  allow:
                    items:
                      type: string
                    type: array
                  block:
                    items:
                      type: string
                    type: array
                type: object
              https:
                properties:
                  allow:
                    items:
                      type: string
                    type: array
                  block:
                    items:
                      type: string
                    type: array
                type: object
            type: object
          auth:
            properties:
              auth0:
                properties:
                  enable:
                    type: boolean
                  tenants:
                    items:
                      $ref: '#/definitions/value.Auth0Tenant'
                    type: array
                type: object
              disable_localhost:
                type: boolean
              enable:
                type: boolean
              jwt:
                properties:
                  secret:
                    type: string
                type: object
              password:
                type: string
              username:
                type: string
            type: object
          read_only:
            type: boolean
        type: object
      created_at:
        description: When this config has been persisted
        type: string
      db:
        properties:
          dir:
            type: string
        type: object
      debug:
        properties:
          force_gc:
            format: int
            type: integer
          memory_limit_mbytes:
            format: int64
            type: integer
          profiling:
            type: boolean
        type: object
      ffmpeg:
        properties:
          access:
            properties:
              input:
                properties:
                  allow:
                    items:
                      type: string
                    type: array
                  block:
                    items:
                      type: string
                    type: array
                type: object
              output:
                properties:
                  allow:
                    items:
                      type: string
                    type: array
                  block:
                    items:
                      type: string
                    type: array
                type: object
            type: object
          binary:
            type: string
          log:
            properties:
              max_history:
                format: int
                type: integer
              max_lines:
                format: int
                type: integer
              max_minimal_history:
                format: int
                type: integer
            type: object
          max_processes:
            format: int64
            type: integer
        type: object
      host:
        properties:
          auto:
            type: boolean
          name:
            items:
              type: string
            type: array
        type: object
      id:
        type: string
      log:
        properties:
          level:
            enum:
            - debug
            - info
            - warn
            - error
            - silent
            type: string
          max_lines:
            format: int
            type: integer
          topics:
            items:
              type: string
            type: array
        type: object
      metrics:
        properties:
          enable:
            type: boolean
          enable_prometheus:
            type: boolean
          interval_sec:
            description: seconds
            format: int64
            type: integer
          range_sec:
            description: seconds
            format: int64
            type: integer
        type: object
      name:
        type: string
      playout:
        properties:
          enable:
            type: boolean
          max_port:
            format: int
            type: integer
          min_port:
            format: int
            type: integer
        type: object
      router:
        properties:
          blocked_prefixes:
            items:
              type: string
            type: array
          routes:
            additionalProperties:
              type: string
            type: object
          ui_path:
            type: string
        type: object
      rtmp:
        properties:
          address:
            type: string
          address_tls:
            type: string
          app:
            type: string
          enable:
            type: boolean
          enable_tls:
            type: boolean
          token:
            type: string
        type: object
      service:
        properties:
          enable:
            type: boolean
          token:
            type: string
          url:
            type: string
        type: object
      sessions:
        properties:
          enable:
            type: boolean
          ip_ignorelist:
            items:
              type: string
            type: array
          max_bitrate_mbit:
            format: uint64
            type: integer
          max_sessions:
            format: uint64
            type: integer
          persist:
            type: boolean
          persist_interval_sec:
            format: int
            type: integer
          session_timeout_sec:
            format: int
            type: integer
        type: object
      srt:
        properties:
          address:
            type: string
          enable:
            type: boolean
          log:
            properties:
              enable:
                type: boolean
              topics:
                items:
                  type: string
                type: array
            type: object
          passphrase:
            type: string
          token:
            type: string
        type: object
      storage:
        properties:
          cors:
            properties:
              origins:
                items:
                  type: string
                type: array
            type: object
          disk:
            properties:
              cache:
                properties:
                  enable:
                    type: boolean
                  max_file_size_mbytes:
                    format: uint64
                    type: integer
                  max_size_mbytes:
                    format: uint64
                    type: integer
                  ttl_seconds:
                    format: int64
                    type: integer
                  types:
                    properties:
                      allow:
                        items:
                          type: string
                        type: array
                      block:
                        items:
                          type: string
                        type: array
                    type: object
                type: object
              dir:
                type: string
              max_size_mbytes:
                format: int64
                type: integer
            type: object
          memory:
            properties:
              auth:
                properties:
                  enable:
                    type: boolean
                  password:
                    type: string
                  username:
                    type: string
                type: object
              max_size_mbytes:
                format: int64
                type: integer
              purge:
                type: boolean
            type: object
          mimetypes_file:
            type: string
          s3:
            items:
              $ref: '#/definitions/value.S3Storage'
            type: array
        type: object
      tls:
        properties:
          address:
            type: string
          auto:
            type: boolean
          cert_file:
            type: string
          email:
            type: string
          enable:
            type: boolean
          key_file:
            type: string
        type: object
      update_check:
        type: boolean
      version:
        format: int64
        type: integer
    type: object
  api.Skills:
    properties:
      codecs:
        properties:
          audio:
            items:
              $ref: '#/definitions/api.SkillsCodec'
            type: array
          subtitle:
            items:
              $ref: '#/definitions/api.SkillsCodec'
            type: array
          video:
            items:
              $ref: '#/definitions/api.SkillsCodec'
            type: array
        type: object
      devices:
        properties:
          demuxers:
            items:
              $ref: '#/definitions/api.SkillsDevice'
            type: array
          muxers:
            items:
              $ref: '#/definitions/api.SkillsDevice'
            type: array
        type: object
      ffmpeg:
        properties:
          compiler:
            type: string
          configuration:
            type: string
          libraries:
            items:
              $ref: '#/definitions/api.SkillsLibrary'
            type: array
          version:
            type: string
        type: object
      filter:
        items:
          $ref: '#/definitions/api.SkillsFilter'
        type: array
      formats:
        properties:
          demuxers:
            items:
              $ref: '#/definitions/api.SkillsFormat'
            type: array
          muxers:
            items:
              $ref: '#/definitions/api.SkillsFormat'
            type: array
        type: object
      hwaccels:
        items:
          $ref: '#/definitions/api.SkillsHWAccel'
        type: array
      protocols:
        properties:
          input:
            items:
              $ref: '#/definitions/api.SkillsProtocol'
            type: array
          output:
            items:
              $ref: '#/definitions/api.SkillsProtocol'
            type: array
        type: object
    type: object
  api.SkillsCodec:
    properties:
      decoders:
        items:
          type: string
        type: array
      encoders:
        items:
          type: string
        type: array
      id:
        type: string
      name:
        type: string
    type: object
  api.SkillsDevice:
    properties:
      devices:
        items:
          $ref: '#/definitions/api.SkillsHWDevice'
        type: array
      id:
        type: string
      name:
        type: string
    type: object
  api.SkillsFilter:
    properties:
      id:
        type: string
      name:
        type: string
    type: object
  api.SkillsFormat:
    properties:
      id:
        type: string
      name:
        type: string
    type: object
  api.SkillsHWAccel:
    properties:
      id:
        type: string
      name:
        type: string
    type: object
  api.SkillsHWDevice:
    properties:
      extra:
        type: string
      id:
        type: string
      media:
        type: string
      name:
        type: string
    type: object
  api.SkillsLibrary:
    properties:
      compiled:
        type: string
      linked:
        type: string
      name:
        type: string
    type: object
  api.SkillsProtocol:
    properties:
      id:
        type: string
      name:
        type: string
    type: object
  api.Version:
    properties:
      arch:
        type: string
      build_date:
        type: string
      compiler:
        type: string
      number:
        type: string
      repository_branch:
        type: string
      repository_commit:
        type: string
    type: object
  api.WidgetProcess:
    properties:
      current_sessions:
        format: uint64
        type: integer
      total_sessions:
        format: uint64
        type: integer
      uptime:
        type: integer
    type: object
  github_com_datarhei_core_v16_http_api.Config:
    properties:
      config:
        $ref: '#/definitions/api.ConfigData'
      created_at:
        type: string
      loaded_at:
        type: string
      overrides:
        items:
          type: string
        type: array
      updated_at:
        type: string
    type: object
  value.Auth0Tenant:
    properties:
      audience:
        type: string
      clientid:
        type: string
      domain:
        type: string
      users:
        items:
          type: string
        type: array
    type: object
  value.S3Storage:
    properties:
      access_key_id:
        type: string
      auth:
        $ref: '#/definitions/value.S3StorageAuth'
      bucket:
        type: string
      endpoint:
        type: string
      mountpoint:
        type: string
      name:
        type: string
      region:
        type: string
      secret_access_key:
        type: string
      use_ssl:
        type: boolean
    type: object
  value.S3StorageAuth:
    properties:
      enable:
        type: boolean
      password:
        type: string
      username:
        type: string
    type: object
info:
  contact:
    email: hello@datarhei.com
    name: datarhei Core Support
    url: https://www.datarhei.com
  description: Expose REST API for the datarhei Core
  license:
    name: Apache 2.0
    url: https://github.com/datarhei/core/v16/blob/main/LICENSE
  title: datarhei Core API
  version: "3.0"
paths:
  /api:
    get:
      description: API version and build infos in case auth is valid or not required.
        If auth is required, just the name field is populated.
      operationId: about
      produces:
      - application/json
      responses:
        "200":
          description: OK
          schema:
            $ref: '#/definitions/api.About'
      security:
      - ApiKeyAuth: []
      summary: API version and build infos
  /api/graph:
    get:
      description: Load GraphQL playground
      operationId: graph-playground
      produces:
      - text/html
      responses:
        "200":
          description: OK
      security:
      - ApiKeyAuth: []
      summary: Load GraphQL playground
  /api/graph/query:
    post:
      consumes:
      - application/json
      description: Query the GraphAPI
      operationId: graph-query
      parameters:
      - description: GraphQL Query
        in: body
        name: query
        required: true
        schema:
          $ref: '#/definitions/api.GraphQuery'
      produces:
      - application/json
      responses:
        "200":
          description: OK
          schema:
            $ref: '#/definitions/api.GraphResponse'
        "400":
          description: Bad Request
          schema:
            $ref: '#/definitions/api.GraphResponse'
      security:
      - ApiKeyAuth: []
      summary: Query the GraphAPI
  /api/login:
    post:
      description: Retrieve valid JWT access and refresh tokens to use for accessing
        the API. Login either by username/password or Auth0 token
      operationId: jwt-login
      parameters:
      - description: Login data
        in: body
        name: data
        required: true
        schema:
          $ref: '#/definitions/api.Login'
      produces:
      - application/json
      responses:
        "200":
          description: OK
          schema:
            $ref: '#/definitions/api.JWT'
        "400":
          description: Bad Request
          schema:
            $ref: '#/definitions/api.Error'
        "403":
          description: Forbidden
          schema:
            $ref: '#/definitions/api.Error'
        "500":
          description: Internal Server Error
          schema:
            $ref: '#/definitions/api.Error'
      security:
      - Auth0KeyAuth: []
      summary: Retrieve an access and a refresh token
  /api/login/refresh:
    get:
      description: Retrieve a new access token by providing the refresh token
      operationId: jwt-refresh
      produces:
      - application/json
      responses:
        "200":
          description: OK
          schema:
            $ref: '#/definitions/api.JWTRefresh'
        "500":
          description: Internal Server Error
          schema:
            $ref: '#/definitions/api.Error'
      security:
      - ApiRefreshKeyAuth: []
      summary: Retrieve a new access token
  /api/swagger:
    get:
      description: Swagger UI for this API
      operationId: swagger
      produces:
      - text/html
      responses:
        "200":
          description: OK
          schema:
            type: string
      summary: Swagger UI for this API
  /api/v3/config:
    get:
      description: Retrieve the currently active Restreamer configuration
      operationId: config-3-get
      produces:
      - application/json
      responses:
        "200":
          description: OK
          schema:
            $ref: '#/definitions/github_com_datarhei_core_v16_http_api.Config'
      security:
      - ApiKeyAuth: []
      summary: Retrieve the currently active Restreamer configuration
      tags:
      - v16.7.2
    put:
      consumes:
      - application/json
      description: Update the current Restreamer configuration by providing a complete
        or partial configuration. Fields that are not provided will not be changed.
      operationId: config-3-set
      parameters:
      - description: Restreamer configuration
        in: body
        name: config
        required: true
        schema:
          $ref: '#/definitions/api.SetConfig'
      produces:
      - application/json
      responses:
        "200":
          description: OK
          schema:
            type: string
        "400":
          description: Bad Request
          schema:
            $ref: '#/definitions/api.Error'
        "409":
          description: Conflict
          schema:
            $ref: '#/definitions/api.ConfigError'
      security:
      - ApiKeyAuth: []
      summary: Update the current Restreamer configuration
      tags:
      - v16.7.2
  /api/v3/config/reload:
    get:
      description: Reload the currently active configuration. This will trigger a
        restart of the Core.
      operationId: config-3-reload
      produces:
      - application/json
      responses:
        "200":
          description: OK
          schema:
            type: string
      security:
      - ApiKeyAuth: []
      summary: Reload the currently active configuration
      tags:
      - v16.7.2
  /api/v3/fs:
    get:
      description: Listall registered filesystems
      operationId: filesystem-3-list
      produces:
      - application/json
      responses:
        "200":
          description: OK
          schema:
            items:
              $ref: '#/definitions/api.FilesystemInfo'
            type: array
      security:
      - ApiKeyAuth: []
      summary: List all registered filesystems
      tags:
      - v16.12.0
<<<<<<< HEAD
    put:
      consumes:
      - application/json
      description: Execute file operations (copy or move) between registered filesystems
      operationId: filesystem-3-file-operation
      parameters:
      - description: Filesystem operation
        in: body
        name: config
        required: true
        schema:
          $ref: '#/definitions/api.FilesystemOperation'
      produces:
      - application/json
      responses:
        "200":
          description: OK
          schema:
            type: string
        "400":
          description: Bad Request
          schema:
            $ref: '#/definitions/api.Error'
        "404":
          description: Not Found
          schema:
            $ref: '#/definitions/api.Error'
      security:
      - ApiKeyAuth: []
      summary: File operations between filesystems
      tags:
      - v16.?.?
  /api/v3/fs/{name}:
=======
  /api/v3/fs/{storage}:
>>>>>>> 562b7aed
    get:
      description: List all files on a filesystem. The listing can be ordered by name,
        size, or date of last modification in ascending or descending order.
      operationId: filesystem-3-list-files
      parameters:
      - description: Name of the filesystem
        in: path
        name: storage
        required: true
        type: string
      - description: glob pattern for file names
        in: query
        name: glob
        type: string
      - description: none, name, size, lastmod
        in: query
        name: sort
        type: string
      - description: asc, desc
        in: query
        name: order
        type: string
      produces:
      - application/json
      responses:
        "200":
          description: OK
          schema:
            items:
              $ref: '#/definitions/api.FileInfo'
            type: array
      security:
      - ApiKeyAuth: []
      summary: List all files on a filesystem
      tags:
      - v16.7.2
<<<<<<< HEAD
  /api/v3/fs/{name}/{path}:
=======
  /api/v3/fs/{storage}/{filepath}:
>>>>>>> 562b7aed
    delete:
      description: Remove a file from a filesystem
      operationId: filesystem-3-delete-file
      parameters:
      - description: Name of the filesystem
        in: path
        name: storage
        required: true
        type: string
      - description: Path to file
        in: path
        name: filepath
        required: true
        type: string
      produces:
      - text/plain
      responses:
        "200":
          description: OK
          schema:
            type: string
        "404":
          description: Not Found
          schema:
            $ref: '#/definitions/api.Error'
      security:
      - ApiKeyAuth: []
      summary: Remove a file from a filesystem
      tags:
      - v16.7.2
    get:
      description: Fetch a file from a filesystem
      operationId: filesystem-3-get-file
      parameters:
      - description: Name of the filesystem
        in: path
        name: storage
        required: true
        type: string
      - description: Path to file
        in: path
        name: filepath
        required: true
        type: string
      produces:
      - application/data
      - application/json
      responses:
        "200":
          description: OK
          schema:
            type: file
        "301":
          description: Moved Permanently
          schema:
            type: string
        "404":
          description: Not Found
          schema:
            $ref: '#/definitions/api.Error'
      security:
      - ApiKeyAuth: []
      summary: Fetch a file from a filesystem
      tags:
      - v16.7.2
    put:
      consumes:
      - application/data
      description: Writes or overwrites a file on a filesystem
      operationId: filesystem-3-put-file
      parameters:
      - description: Name of the filesystem
        in: path
        name: storage
        required: true
        type: string
      - description: Path to file
        in: path
        name: filepath
        required: true
        type: string
      - description: File data
        in: body
        name: data
        required: true
        schema:
          items:
            type: integer
          type: array
      produces:
      - text/plain
      - application/json
      responses:
        "201":
          description: Created
          schema:
            type: string
        "204":
          description: No Content
          schema:
            type: string
        "507":
          description: Insufficient Storage
          schema:
            $ref: '#/definitions/api.Error'
      security:
      - ApiKeyAuth: []
      summary: Add a file to a filesystem
      tags:
      - v16.7.2
  /api/v3/log:
    get:
      description: Get the last log lines of the Restreamer application
      operationId: log-3
      parameters:
      - description: Format of the list of log events (*console, raw)
        in: query
        name: format
        type: string
      produces:
      - application/json
      responses:
        "200":
          description: application log
          schema:
            items:
              type: string
            type: array
      security:
      - ApiKeyAuth: []
      summary: Application log
      tags:
      - v16.7.2
  /api/v3/metadata/{key}:
    get:
      description: Retrieve the previously stored JSON metadata under the given key.
        If the key is empty, all metadata will be returned.
      operationId: metadata-3-get
      parameters:
      - description: Key for data store
        in: path
        name: key
        required: true
        type: string
      produces:
      - application/json
      responses:
        "200":
          description: OK
          schema: {}
        "400":
          description: Bad Request
          schema:
            $ref: '#/definitions/api.Error'
        "404":
          description: Not Found
          schema:
            $ref: '#/definitions/api.Error'
      security:
      - ApiKeyAuth: []
      summary: Retrieve JSON metadata from a key
      tags:
      - v16.7.2
    put:
      description: Add arbitrary JSON metadata under the given key. If the key exists,
        all already stored metadata with this key will be overwritten. If the key
        doesn't exist, it will be created.
      operationId: metadata-3-set
      parameters:
      - description: Key for data store
        in: path
        name: key
        required: true
        type: string
      - description: Arbitrary JSON data
        in: body
        name: data
        required: true
        schema: {}
      produces:
      - application/json
      responses:
        "200":
          description: OK
          schema: {}
        "400":
          description: Bad Request
          schema:
            $ref: '#/definitions/api.Error'
      security:
      - ApiKeyAuth: []
      summary: Add JSON metadata under the given key
      tags:
      - v16.7.2
  /api/v3/metrics:
    get:
      description: List all known metrics with their description and labels
      operationId: metrics-3-describe
      produces:
      - application/json
      responses:
        "200":
          description: OK
          schema:
            items:
              $ref: '#/definitions/api.MetricsDescription'
            type: array
      security:
      - ApiKeyAuth: []
      summary: List all known metrics with their description and labels
      tags:
      - v16.10.0
    post:
      consumes:
      - application/json
      description: Query the collected metrics
      operationId: metrics-3-metrics
      parameters:
      - description: Metrics query
        in: body
        name: config
        required: true
        schema:
          $ref: '#/definitions/api.MetricsQuery'
      produces:
      - application/json
      responses:
        "200":
          description: OK
          schema:
            $ref: '#/definitions/api.MetricsResponse'
        "400":
          description: Bad Request
          schema:
            $ref: '#/definitions/api.Error'
      security:
      - ApiKeyAuth: []
      summary: Query the collected metrics
      tags:
      - v16.7.2
  /api/v3/process:
    get:
      description: List all known processes. Use the query parameter to filter the
        listed processes.
      operationId: process-3-get-all
      parameters:
      - description: Comma separated list of fields (config, state, report, metadata)
          that will be part of the output. If empty, all fields will be part of the
          output.
        in: query
        name: filter
        type: string
      - description: Return only these process that have this reference value. If
          empty, the reference will be ignored.
        in: query
        name: reference
        type: string
      - description: Comma separated list of process ids to list. Overrides the reference.
          If empty all IDs will be returned.
        in: query
        name: id
        type: string
      - description: Glob pattern for process IDs. If empty all IDs will be returned.
          Intersected with results from refpattern.
        in: query
        name: idpattern
        type: string
      - description: Glob pattern for process references. If empty all IDs will be
          returned. Intersected with results from idpattern.
        in: query
        name: refpattern
        type: string
      produces:
      - application/json
      responses:
        "200":
          description: OK
          schema:
            items:
              $ref: '#/definitions/api.Process'
            type: array
      security:
      - ApiKeyAuth: []
      summary: List all known processes
      tags:
      - v16.7.2
    post:
      consumes:
      - application/json
      description: Add a new FFmpeg process
      operationId: process-3-add
      parameters:
      - description: Process config
        in: body
        name: config
        required: true
        schema:
          $ref: '#/definitions/api.ProcessConfig'
      produces:
      - application/json
      responses:
        "200":
          description: OK
          schema:
            $ref: '#/definitions/api.ProcessConfig'
        "400":
          description: Bad Request
          schema:
            $ref: '#/definitions/api.Error'
      security:
      - ApiKeyAuth: []
      summary: Add a new process
      tags:
      - v16.7.2
  /api/v3/process/{id}:
    delete:
      description: Delete a process by its ID
      operationId: process-3-delete
      parameters:
      - description: Process ID
        in: path
        name: id
        required: true
        type: string
      produces:
      - application/json
      responses:
        "200":
          description: OK
          schema:
            type: string
        "404":
          description: Not Found
          schema:
            $ref: '#/definitions/api.Error'
      security:
      - ApiKeyAuth: []
      summary: Delete a process by its ID
      tags:
      - v16.7.2
    get:
      description: List a process by its ID. Use the filter parameter to specifiy
        the level of detail of the output.
      operationId: process-3-get
      parameters:
      - description: Process ID
        in: path
        name: id
        required: true
        type: string
      - description: Comma separated list of fields (config, state, report, metadata)
          to be part of the output. If empty, all fields will be part of the output
        in: query
        name: filter
        type: string
      produces:
      - application/json
      responses:
        "200":
          description: OK
          schema:
            $ref: '#/definitions/api.Process'
        "404":
          description: Not Found
          schema:
            $ref: '#/definitions/api.Error'
      security:
      - ApiKeyAuth: []
      summary: List a process by its ID
      tags:
      - v16.7.2
    put:
      consumes:
      - application/json
      description: Replace an existing process.
      operationId: process-3-update
      parameters:
      - description: Process ID
        in: path
        name: id
        required: true
        type: string
      - description: Process config
        in: body
        name: config
        required: true
        schema:
          $ref: '#/definitions/api.ProcessConfig'
      produces:
      - application/json
      responses:
        "200":
          description: OK
          schema:
            $ref: '#/definitions/api.ProcessConfig'
        "400":
          description: Bad Request
          schema:
            $ref: '#/definitions/api.Error'
        "404":
          description: Not Found
          schema:
            $ref: '#/definitions/api.Error'
      security:
      - ApiKeyAuth: []
      summary: Replace an existing process
      tags:
      - v16.7.2
  /api/v3/process/{id}/command:
    put:
      consumes:
      - application/json
      description: 'Issue a command to a process: start, stop, reload, restart'
      operationId: process-3-command
      parameters:
      - description: Process ID
        in: path
        name: id
        required: true
        type: string
      - description: Process command
        in: body
        name: command
        required: true
        schema:
          $ref: '#/definitions/api.Command'
      produces:
      - application/json
      responses:
        "200":
          description: OK
          schema:
            type: string
        "400":
          description: Bad Request
          schema:
            $ref: '#/definitions/api.Error'
        "404":
          description: Not Found
          schema:
            $ref: '#/definitions/api.Error'
      security:
      - ApiKeyAuth: []
      summary: Issue a command to a process
      tags:
      - v16.7.2
  /api/v3/process/{id}/config:
    get:
      description: Get the configuration of a process. This is the configuration as
        provided by Add or Update.
      operationId: process-3-get-config
      parameters:
      - description: Process ID
        in: path
        name: id
        required: true
        type: string
      produces:
      - application/json
      responses:
        "200":
          description: OK
          schema:
            $ref: '#/definitions/api.ProcessConfig'
        "400":
          description: Bad Request
          schema:
            $ref: '#/definitions/api.Error'
        "404":
          description: Not Found
          schema:
            $ref: '#/definitions/api.Error'
      security:
      - ApiKeyAuth: []
      summary: Get the configuration of a process
      tags:
      - v16.7.2
  /api/v3/process/{id}/metadata/{key}:
    get:
      description: Retrieve the previously stored JSON metadata under the given key.
        If the key is empty, all metadata will be returned.
      operationId: process-3-get-process-metadata
      parameters:
      - description: Process ID
        in: path
        name: id
        required: true
        type: string
      - description: Key for data store
        in: path
        name: key
        required: true
        type: string
      produces:
      - application/json
      responses:
        "200":
          description: OK
          schema: {}
        "400":
          description: Bad Request
          schema:
            $ref: '#/definitions/api.Error'
        "404":
          description: Not Found
          schema:
            $ref: '#/definitions/api.Error'
      security:
      - ApiKeyAuth: []
      summary: Retrieve JSON metadata stored with a process under a key
      tags:
      - v16.7.2
    put:
      description: Add arbitrary JSON metadata under the given key. If the key exists,
        all already stored metadata with this key will be overwritten. If the key
        doesn't exist, it will be created.
      operationId: process-3-set-process-metadata
      parameters:
      - description: Process ID
        in: path
        name: id
        required: true
        type: string
      - description: Key for data store
        in: path
        name: key
        required: true
        type: string
      - description: Arbitrary JSON data. The null value will remove the key and its
          contents
        in: body
        name: data
        required: true
        schema: {}
      produces:
      - application/json
      responses:
        "200":
          description: OK
          schema: {}
        "400":
          description: Bad Request
          schema:
            $ref: '#/definitions/api.Error'
        "404":
          description: Not Found
          schema:
            $ref: '#/definitions/api.Error'
      security:
      - ApiKeyAuth: []
      summary: Add JSON metadata with a process under the given key
      tags:
      - v16.7.2
  /api/v3/process/{id}/playout/{inputid}/errorframe/{name}:
    post:
      consumes:
      - application/octet-stream
      description: Upload an error frame which will be encoded immediately
      operationId: process-3-playout-errorframe
      parameters:
      - description: Process ID
        in: path
        name: id
        required: true
        type: string
      - description: Process Input ID
        in: path
        name: inputid
        required: true
        type: string
      - description: Any filename with a suitable extension
        in: path
        name: name
        required: true
        type: string
      - description: Image to be used a error frame
        in: body
        name: image
        required: true
        schema:
          items:
            type: integer
          type: array
      produces:
      - text/plain
      - application/json
      responses:
        "204":
          description: No Content
          schema:
            type: string
        "404":
          description: Not Found
          schema:
            $ref: '#/definitions/api.Error'
        "500":
          description: Internal Server Error
          schema:
            $ref: '#/definitions/api.Error'
      security:
      - ApiKeyAuth: []
      summary: Upload an error frame
      tags:
      - v16.7.2
  /api/v3/process/{id}/playout/{inputid}/errorframe/encode:
    get:
      description: Immediately encode the errorframe (if available and looping)
      operationId: process-3-playout-errorframencode
      parameters:
      - description: Process ID
        in: path
        name: id
        required: true
        type: string
      - description: Process Input ID
        in: path
        name: inputid
        required: true
        type: string
      produces:
      - text/plain
      - application/json
      responses:
        "204":
          description: No Content
          schema:
            type: string
        "404":
          description: Not Found
          schema:
            $ref: '#/definitions/api.Error'
        "500":
          description: Internal Server Error
          schema:
            $ref: '#/definitions/api.Error'
      security:
      - ApiKeyAuth: []
      summary: Encode the errorframe
      tags:
      - v16.7.2
  /api/v3/process/{id}/playout/{inputid}/keyframe/{name}:
    get:
      description: Get the last keyframe of an input of a process. The extension of
        the name determines the return type.
      operationId: process-3-playout-keyframe
      parameters:
      - description: Process ID
        in: path
        name: id
        required: true
        type: string
      - description: Process Input ID
        in: path
        name: inputid
        required: true
        type: string
      - description: Any filename with an extension of .jpg or .png
        in: path
        name: name
        required: true
        type: string
      produces:
      - image/jpeg
      - image/png
      - application/json
      responses:
        "200":
          description: OK
          schema:
            type: file
        "404":
          description: Not Found
          schema:
            $ref: '#/definitions/api.Error'
        "500":
          description: Internal Server Error
          schema:
            $ref: '#/definitions/api.Error'
      security:
      - ApiKeyAuth: []
      summary: Get the last keyframe
      tags:
      - v16.7.2
  /api/v3/process/{id}/playout/{inputid}/reopen:
    get:
      description: Close the current input stream such that it will be automatically
        re-opened
      operationId: process-3-playout-reopen-input
      parameters:
      - description: Process ID
        in: path
        name: id
        required: true
        type: string
      - description: Process Input ID
        in: path
        name: inputid
        required: true
        type: string
      produces:
      - text/plain
      responses:
        "200":
          description: OK
          schema:
            type: string
        "404":
          description: Not Found
          schema:
            $ref: '#/definitions/api.Error'
        "500":
          description: Internal Server Error
          schema:
            $ref: '#/definitions/api.Error'
      security:
      - ApiKeyAuth: []
      summary: Close the current input stream
      tags:
      - v16.7.2
  /api/v3/process/{id}/playout/{inputid}/status:
    get:
      description: Get the current playout status of an input of a process
      operationId: process-3-playout-status
      parameters:
      - description: Process ID
        in: path
        name: id
        required: true
        type: string
      - description: Process Input ID
        in: path
        name: inputid
        required: true
        type: string
      produces:
      - application/json
      responses:
        "200":
          description: OK
          schema:
            $ref: '#/definitions/api.PlayoutStatus'
        "404":
          description: Not Found
          schema:
            $ref: '#/definitions/api.Error'
        "500":
          description: Internal Server Error
          schema:
            $ref: '#/definitions/api.Error'
      security:
      - ApiKeyAuth: []
      summary: Get the current playout status
      tags:
      - v16.7.2
  /api/v3/process/{id}/playout/{inputid}/stream:
    put:
      consumes:
      - text/plain
      description: Replace the current stream with the one from the given URL. The
        switch will only happen if the stream parameters match.
      operationId: process-3-playout-stream
      parameters:
      - description: Process ID
        in: path
        name: id
        required: true
        type: string
      - description: Process Input ID
        in: path
        name: inputid
        required: true
        type: string
      - description: URL of the new stream
        in: body
        name: url
        required: true
        schema:
          type: string
      produces:
      - text/plain
      - application/json
      responses:
        "204":
          description: No Content
          schema:
            type: string
        "404":
          description: Not Found
          schema:
            $ref: '#/definitions/api.Error'
        "500":
          description: Internal Server Error
          schema:
            $ref: '#/definitions/api.Error'
      security:
      - ApiKeyAuth: []
      summary: Switch to a new stream
      tags:
      - v16.7.2
  /api/v3/process/{id}/probe:
    get:
      description: Probe an existing process to get a detailed stream information
        on the inputs.
      operationId: process-3-probe
      parameters:
      - description: Process ID
        in: path
        name: id
        required: true
        type: string
      produces:
      - application/json
      responses:
        "200":
          description: OK
          schema:
            $ref: '#/definitions/api.Probe'
      security:
      - ApiKeyAuth: []
      summary: Probe a process
      tags:
      - v16.7.2
  /api/v3/process/{id}/report:
    get:
      description: Get the logs and the log history of a process.
      operationId: process-3-get-report
      parameters:
      - description: Process ID
        in: path
        name: id
        required: true
        type: string
      produces:
      - application/json
      responses:
        "200":
          description: OK
          schema:
            $ref: '#/definitions/api.ProcessReport'
        "404":
          description: Not Found
          schema:
            $ref: '#/definitions/api.Error'
      security:
      - ApiKeyAuth: []
      summary: Get the logs of a process
      tags:
      - v16.7.2
  /api/v3/process/{id}/report/{at}:
    get:
      description: Get the log history entry of a process that finished at a certain
        time.
      operationId: process-3-get-report-at
      parameters:
      - description: Process ID
        in: path
        name: id
        required: true
        type: string
      - description: Unix timestamp
        in: path
        name: at
        required: true
        type: integer
      produces:
      - application/json
      responses:
        "200":
          description: OK
          schema:
            $ref: '#/definitions/api.ProcessReportHistoryEntry'
        "400":
          description: Bad Request
          schema:
            $ref: '#/definitions/api.Error'
        "404":
          description: Not Found
          schema:
            $ref: '#/definitions/api.Error'
      security:
      - ApiKeyAuth: []
      summary: Get the log history entry of a process
      tags:
      - v16.?.?
  /api/v3/process/{id}/state:
    get:
      description: Get the state and progress data of a process.
      operationId: process-3-get-state
      parameters:
      - description: Process ID
        in: path
        name: id
        required: true
        type: string
      produces:
      - application/json
      responses:
        "200":
          description: OK
          schema:
            $ref: '#/definitions/api.ProcessState'
        "400":
          description: Bad Request
          schema:
            $ref: '#/definitions/api.Error'
        "404":
          description: Not Found
          schema:
            $ref: '#/definitions/api.Error'
      security:
      - ApiKeyAuth: []
      summary: Get the state of a process
      tags:
      - v16.7.2
  /api/v3/report/process:
    get:
      description: Search log history of all processes by providing patterns for process
        IDs and references, a state and a time range. All are optional.
      operationId: process-3-search-report-history
      parameters:
      - description: Glob pattern for process IDs. If empty all IDs will be returned.
          Intersected with results from refpattern.
        in: query
        name: idpattern
        type: string
      - description: Glob pattern for process references. If empty all IDs will be
          returned. Intersected with results from idpattern.
        in: query
        name: refpattern
        type: string
      - description: State of a process, leave empty for any
        in: query
        name: state
        type: string
      - description: Search range of when the report has been exited, older than this
          value. Unix timestamp, leave empty for any
        in: query
        name: from
        type: integer
      - description: Search range of when the report has been exited, younger than
          this value. Unix timestamp, leave empty for any
        in: query
        name: to
        type: integer
      produces:
      - application/json
      responses:
        "200":
          description: OK
          schema:
            items:
              $ref: '#/definitions/api.ProcessReportSearchResult'
            type: array
        "400":
          description: Bad Request
          schema:
            $ref: '#/definitions/api.Error'
      security:
      - ApiKeyAuth: []
      summary: Search log history of all processes
      tags:
      - v16.?.?
  /api/v3/rtmp:
    get:
      description: List all currently publishing RTMP streams.
      operationId: rtmp-3-list-channels
      produces:
      - application/json
      responses:
        "200":
          description: OK
          schema:
            items:
              $ref: '#/definitions/api.RTMPChannel'
            type: array
      security:
      - ApiKeyAuth: []
      summary: List all publishing RTMP streams
      tags:
      - v16.7.2
  /api/v3/session:
    get:
      description: Get a summary of all active and past sessions of the given collector.
      operationId: session-3-summary
      parameters:
      - description: Comma separated list of collectors
        in: query
        name: collectors
        type: string
      produces:
      - application/json
      responses:
        "200":
          description: Sessions summary
          schema:
            $ref: '#/definitions/api.SessionsSummary'
      security:
      - ApiKeyAuth: []
      summary: Get a summary of all active and past sessions
      tags:
      - v16.7.2
  /api/v3/session/active:
    get:
      description: Get a minimal summary of all active sessions (i.e. number of sessions,
        bandwidth).
      operationId: session-3-current
      parameters:
      - description: Comma separated list of collectors
        in: query
        name: collectors
        type: string
      produces:
      - application/json
      responses:
        "200":
          description: Active sessions listing
          schema:
            $ref: '#/definitions/api.SessionsActive'
      security:
      - ApiKeyAuth: []
      summary: Get a minimal summary of all active sessions
      tags:
      - v16.7.2
  /api/v3/skills:
    get:
      description: List all detected FFmpeg capabilities.
      operationId: skills-3
      produces:
      - application/json
      responses:
        "200":
          description: OK
          schema:
            $ref: '#/definitions/api.Skills'
      security:
      - ApiKeyAuth: []
      summary: FFmpeg capabilities
      tags:
      - v16.7.2
  /api/v3/skills/reload:
    get:
      description: Refresh the available FFmpeg capabilities.
      operationId: skills-3-reload
      produces:
      - application/json
      responses:
        "200":
          description: OK
          schema:
            $ref: '#/definitions/api.Skills'
      security:
      - ApiKeyAuth: []
      summary: Refresh FFmpeg capabilities
      tags:
      - v16.7.2
  /api/v3/srt:
    get:
      description: List all currently publishing SRT streams. This endpoint is EXPERIMENTAL
        and may change in future.
      operationId: srt-3-list-channels
      produces:
      - application/json
      responses:
        "200":
          description: OK
          schema:
            items:
              $ref: '#/definitions/api.SRTChannels'
            type: array
      security:
      - ApiKeyAuth: []
      summary: List all publishing SRT treams
      tags:
      - v16.9.0
  /api/v3/widget/process/{id}:
    get:
      description: Fetch minimal statistics about a process, which is not protected
        by any auth.
      operationId: widget-3-get
      parameters:
      - description: ID of a process
        in: path
        name: id
        required: true
        type: string
      produces:
      - application/json
      responses:
        "200":
          description: OK
          schema:
            $ref: '#/definitions/api.WidgetProcess'
        "404":
          description: Not Found
          schema:
            $ref: '#/definitions/api.Error'
      summary: Fetch minimal statistics about a process
      tags:
      - v16.7.2
  /metrics:
    get:
      description: Prometheus metrics
      operationId: metrics
      produces:
      - text/plain
      responses:
        "200":
          description: OK
          schema:
            type: string
      summary: Prometheus metrics
  /ping:
    get:
      description: Liveliness check
      operationId: ping
      produces:
      - text/plain
      responses:
        "200":
          description: pong
          schema:
            type: string
      summary: Liveliness check
  /profiling:
    get:
      description: Retrieve profiling data from the application
      operationId: profiling
      produces:
      - text/html
      responses:
        "200":
          description: OK
          schema:
            type: string
        "404":
          description: Not Found
          schema:
            type: string
      summary: Retrieve profiling data from the application
securityDefinitions:
  ApiKeyAuth:
    in: header
    name: Authorization
    type: apiKey
  ApiRefreshKeyAuth:
    in: header
    name: Authorization
    type: apiKey
  Auth0KeyAuth:
    in: header
    name: Authorization
    type: apiKey
  BasicAuth:
    type: basic
swagger: "2.0"<|MERGE_RESOLUTION|>--- conflicted
+++ resolved
@@ -2172,7 +2172,7 @@
       summary: List all registered filesystems
       tags:
       - v16.12.0
-<<<<<<< HEAD
+      - v16.12.0
     put:
       consumes:
       - application/json
@@ -2205,10 +2205,7 @@
       summary: File operations between filesystems
       tags:
       - v16.?.?
-  /api/v3/fs/{name}:
-=======
   /api/v3/fs/{storage}:
->>>>>>> 562b7aed
     get:
       description: List all files on a filesystem. The listing can be ordered by name,
         size, or date of last modification in ascending or descending order.
@@ -2245,11 +2242,8 @@
       summary: List all files on a filesystem
       tags:
       - v16.7.2
-<<<<<<< HEAD
-  /api/v3/fs/{name}/{path}:
-=======
+      - v16.7.2
   /api/v3/fs/{storage}/{filepath}:
->>>>>>> 562b7aed
     delete:
       description: Remove a file from a filesystem
       operationId: filesystem-3-delete-file
@@ -2280,6 +2274,7 @@
       summary: Remove a file from a filesystem
       tags:
       - v16.7.2
+      - v16.7.2
     get:
       description: Fetch a file from a filesystem
       operationId: filesystem-3-get-file
@@ -2314,6 +2309,7 @@
       - ApiKeyAuth: []
       summary: Fetch a file from a filesystem
       tags:
+      - v16.7.2
       - v16.7.2
     put:
       consumes:
@@ -2359,6 +2355,7 @@
       - ApiKeyAuth: []
       summary: Add a file to a filesystem
       tags:
+      - v16.7.2
       - v16.7.2
   /api/v3/log:
     get:
