--- conflicted
+++ resolved
@@ -224,17 +224,10 @@
 
 // handlePlay is called when a RTMP client wants to play a stream
 func (s *server) handlePlay(conn *rtmp.Conn) {
+	client := conn.NetConn().RemoteAddr()
+
 	defer conn.Close()
 
-	remote := conn.NetConn().RemoteAddr()
-
-	defer conn.Close()
-
-<<<<<<< HEAD
-	if len(s.token) != 0 && s.token != token {
-		s.log("PLAY", "FORBIDDEN", conn.URL.Path, "invalid token ("+token+")", remote)
-		return
-=======
 	playPath := conn.URL.Path
 
 	// Check the token in the URL if one is required
@@ -252,7 +245,6 @@
 		}
 
 		playPath = path
->>>>>>> aef1b7c9
 	}
 
 	// Look for the stream
@@ -264,14 +256,14 @@
 		// Check in the cluster for that stream
 		url, err := s.cluster.GetURL("rtmp:" + conn.URL.Path)
 		if err != nil {
-			s.log("PLAY", "NOTFOUND", conn.URL.Path, "", remote)
+			s.log("PLAY", "NOTFOUND", conn.URL.Path, "", client)
 			return
 		}
 
 		src, err := avutil.Open(url)
 		if err != nil {
 			s.logger.Error().WithField("address", url).WithError(err).Log("Proxying address failed")
-			s.log("PLAY", "NOTFOUND", conn.URL.Path, "", remote)
+			s.log("PLAY", "NOTFOUND", conn.URL.Path, "", client)
 			return
 		}
 
@@ -281,13 +273,13 @@
 		wg.Add(1)
 
 		go func() {
-			s.log("PLAY", "PROXYSTART", url, "", remote)
+			s.log("PLAY", "PROXYSTART", url, "", client)
 			wg.Done()
-			err := s.publish(c, conn.URL, remote, true)
+			err := s.publish(c, playPath, client, true)
 			if err != nil {
 				s.logger.Error().WithField("address", url).WithError(err).Log("Proxying address failed")
 			}
-			s.log("PLAY", "PROXYSTOP", url, "", remote)
+			s.log("PLAY", "PROXYSTOP", url, "", client)
 		}()
 
 		// Wait for the goroutine to start
@@ -318,11 +310,7 @@
 		// Send the metadata to the client
 		conn.WriteHeader(ch.streams)
 
-<<<<<<< HEAD
-		s.log("PLAY", "START", conn.URL.Path, "", remote)
-=======
 		s.log("PLAY", "START", playPath, "", client)
->>>>>>> aef1b7c9
 
 		// Get a cursor and apply filters
 		cursor := ch.queue.Oldest()
@@ -349,39 +337,16 @@
 
 		ch.RemoveSubscriber(id)
 
-<<<<<<< HEAD
-		s.log("PLAY", "STOP", conn.URL.Path, "", remote)
-	} else {
-		s.log("PLAY", "NOTFOUND", conn.URL.Path, "", remote)
-=======
 		s.log("PLAY", "STOP", playPath, "", client)
 	} else {
 		s.log("PLAY", "NOTFOUND", playPath, "", client)
->>>>>>> aef1b7c9
 	}
 }
 
 // handlePublish is called when a RTMP client wants to publish a stream
 func (s *server) handlePublish(conn *rtmp.Conn) {
-	defer conn.Close()
-
-<<<<<<< HEAD
-	remote := conn.NetConn().RemoteAddr()
-
-	if len(s.token) != 0 {
-		// Check the token
-		token := conn.URL.Query().Get("token")
-
-		if s.token != token {
-			s.log("PUBLISH", "FORBIDDEN", conn.URL.Path, "invalid token ("+token+")", remote)
-			return
-		}
-	}
-
-	// Check the app patch
-	if !strings.HasPrefix(conn.URL.Path, s.app) {
-		s.log("PUBLISH", "FORBIDDEN", conn.URL.Path, "invalid app", remote)
-=======
+	client := conn.NetConn().RemoteAddr()
+
 	defer conn.Close()
 
 	playPath := conn.URL.Path
@@ -404,43 +369,32 @@
 
 	// Check the app patch
 	if !strings.HasPrefix(playPath, s.app) {
-		s.log("PUBLISH", "FORBIDDEN", conn.URL.Path, "invalid app", client)
->>>>>>> aef1b7c9
+		s.log("PUBLISH", "FORBIDDEN", playPath, "invalid app", client)
 		return
 	}
 
-	err := s.publish(conn, conn.URL, remote, false)
+	err := s.publish(conn, playPath, client, false)
 	if err != nil {
-		s.logger.WithField("path", conn.URL.Path).WithError(err).Log("")
-	}
-}
-
-func (s *server) publish(src connection, u *url.URL, remote net.Addr, isProxy bool) error {
+		s.logger.WithField("path", playPath).WithError(err).Log("")
+	}
+}
+
+func (s *server) publish(src connection, playPath string, client net.Addr, isProxy bool) error {
 	// Check the streams if it contains any valid/known streams
 	streams, _ := src.Streams()
 
 	if len(streams) == 0 {
-<<<<<<< HEAD
-		s.log("PUBLISH", "INVALID", u.Path, "no streams available", remote)
-		return fmt.Errorf("no streams are available")
-=======
 		s.log("PUBLISH", "INVALID", playPath, "no streams available", client)
-		return
->>>>>>> aef1b7c9
 	}
 
 	s.lock.Lock()
 
-	ch := s.channels[u.Path]
+	ch := s.channels[playPath]
 	if ch == nil {
-<<<<<<< HEAD
-		reference := strings.TrimPrefix(strings.TrimSuffix(u.Path, filepath.Ext(u.Path)), s.app+"/")
-=======
 		reference := strings.TrimPrefix(strings.TrimSuffix(playPath, filepath.Ext(playPath)), s.app+"/")
->>>>>>> aef1b7c9
 
 		// Create a new channel
-		ch = newChannel(src, u, reference, remote, streams, isProxy, s.collector)
+		ch = newChannel(src, playPath, reference, client, streams, isProxy, s.collector)
 
 		for _, stream := range streams {
 			typ := stream.Type()
@@ -453,11 +407,7 @@
 			}
 		}
 
-<<<<<<< HEAD
-		s.channels[u.Path] = ch
-=======
 		s.channels[playPath] = ch
->>>>>>> aef1b7c9
 	} else {
 		ch = nil
 	}
@@ -465,45 +415,26 @@
 	s.lock.Unlock()
 
 	if ch == nil {
-<<<<<<< HEAD
-		s.log("PUBLISH", "CONFLICT", u.Path, "already publishing", remote)
+		s.log("PUBLISH", "CONFLICT", playPath, "already publishing", client)
 		return fmt.Errorf("already publishing")
-	}
-
-	s.log("PUBLISH", "START", u.Path, "", remote)
-
-	for _, stream := range streams {
-		s.log("PUBLISH", "STREAM", u.Path, stream.Type().String(), remote)
-=======
-		s.log("PUBLISH", "CONFLICT", playPath, "already publishing", client)
-		return
 	}
 
 	s.log("PUBLISH", "START", playPath, "", client)
 
 	for _, stream := range streams {
 		s.log("PUBLISH", "STREAM", playPath, stream.Type().String(), client)
->>>>>>> aef1b7c9
 	}
 
 	// Ingest the data, blocks until done
 	avutil.CopyPackets(ch.queue, src)
 
 	s.lock.Lock()
-<<<<<<< HEAD
-	delete(s.channels, u.Path)
-=======
 	delete(s.channels, playPath)
->>>>>>> aef1b7c9
 	s.lock.Unlock()
 
 	ch.Close()
 
-<<<<<<< HEAD
-	s.log("PUBLISH", "STOP", u.Path, "", remote)
+	s.log("PUBLISH", "STOP", playPath, "", client)
 
 	return nil
-=======
-	s.log("PUBLISH", "STOP", playPath, "", client)
->>>>>>> aef1b7c9
 }