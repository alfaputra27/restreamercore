// Package fs provides a simple interface for a filesystem
package fs

import (
	"io"
	"io/fs"
	"os"
	"time"
)

// FileInfo describes a file and is returned by Stat.
type FileInfo interface {
	// Name returns the full name of the file.
	Name() string

	// Size reports the size of the file in bytes.
	Size() int64

	// Mode returns the file mode.
	Mode() fs.FileMode

	// ModTime returns the time of last modification.
	ModTime() time.Time

	// IsLink returns the path this file is linking to and true. Otherwise an empty string and false.
	IsLink() (string, bool)

	// IsDir returns whether the file represents a directory.
	IsDir() bool
}

// File provides access to a single file.
type File interface {
	io.ReadCloser

	// Name returns the Name of the file.
	Name() string

	// Stat returns the FileInfo to this file. In case of an error FileInfo is nil
	// and the error is non-nil. If the file is a symlink, the info reports the name and mode
	// of the link itself, but the modification time and size of the linked file.
	Stat() (FileInfo, error)
}

type ReadFilesystem interface {
<<<<<<< HEAD
	// Size returns the consumed size and capacity of the filesystem in bytes. If the
	// capacity is 0 or smaller if the filesystem can consume as much space as it wants.
=======
	// Size returns the consumed size and capacity of the filesystem in bytes. The
	// capacity is zero or negative if the filesystem can consume as much space as it wants.
>>>>>>> 05a17637
	Size() (int64, int64)

	// Files returns the current number of files in the filesystem.
	Files() int64

	// Open returns the file stored at the given path. It returns nil if the
	// file doesn't exist. If the file is a symlink, the name is the name of
	// the link, but it will read the contents of the linked file.
	Open(path string) File

	// ReadFile reads the content of the file at the given path into the writer. Returns
	// the number of bytes read or an error.
	ReadFile(path string) ([]byte, error)

	// Stat returns info about the file at path. If the file doesn't exist, an error
	// will be returned. If the file is a symlink, the info reports the name and mode
	// of the link itself, but the modification time and size are of the linked file.
	Stat(path string) (FileInfo, error)

	// List lists all files that are currently on the filesystem.
	List(path, pattern string) []FileInfo
}

type WriteFilesystem interface {
	// Symlink creates newname as a symbolic link to oldname.
	Symlink(oldname, newname string) error

	// WriteFileReader adds a file to the filesystem. Returns the size of the data that has been
	// stored in bytes and whether the file is new. The size is negative if there was
	// an error adding the file and error is not nil.
	WriteFileReader(path string, r io.Reader) (int64, bool, error)

	// WriteFile adds a file to the filesystem. Returns the size of the data that has been
	// stored in bytes and whether the file is new. The size is negative if there was
	// an error adding the file and error is not nil.
	WriteFile(path string, data []byte) (int64, bool, error)

	// WriteFileSafe adds a file to the filesystem by first writing it to a tempfile and then
	// renaming it to the actual path. Returns the size of the data that has been
	// stored in bytes and whether the file is new. The size is negative if there was
	// an error adding the file and error is not nil.
	WriteFileSafe(path string, data []byte) (int64, bool, error)

	// MkdirAll creates a directory named path, along with any necessary parents, and returns nil,
	// or else returns an error. The permission bits perm (before umask) are used for all directories
	// that MkdirAll creates. If path is already a directory, MkdirAll does nothing and returns nil.
	MkdirAll(path string, perm os.FileMode) error

	// Rename renames the file from src to dst. If src and dst can't be renamed
	// regularly, the data is copied from src to dst. dst will be overwritten
	// if it already exists. src will be removed after all data has been copied
	// successfully. Both files exist during copying.
	Rename(src, dst string) error

	// Copy copies a file from src to dst.
	Copy(src, dst string) error

	// Remove removes a file at the given path from the filesystem. Returns the size of
	// the remove file in bytes. The size is negative if the file doesn't exist.
	Remove(path string) int64

	// RemoveAll removes all files from the filesystem. Returns the size of the
	// removed files in bytes.
	RemoveAll() int64
}

// Filesystem is an interface that provides access to a filesystem.
type Filesystem interface {
	ReadFilesystem
	WriteFilesystem

	// Name returns the name of the filesystem.
	Name() string

	// Type returns the type of the filesystem, e.g. disk, mem, s3
	Type() string

	Metadata(key string) string
	SetMetadata(key string, data string)
}<|MERGE_RESOLUTION|>--- conflicted
+++ resolved
@@ -43,13 +43,8 @@
 }
 
 type ReadFilesystem interface {
-<<<<<<< HEAD
-	// Size returns the consumed size and capacity of the filesystem in bytes. If the
-	// capacity is 0 or smaller if the filesystem can consume as much space as it wants.
-=======
 	// Size returns the consumed size and capacity of the filesystem in bytes. The
 	// capacity is zero or negative if the filesystem can consume as much space as it wants.
->>>>>>> 05a17637
 	Size() (int64, int64)
 
 	// Files returns the current number of files in the filesystem.
