--- conflicted
+++ resolved
@@ -11,30 +11,12 @@
 	require.NoError(t, err)
 
 	names := []string{}
-<<<<<<< HEAD
-	for _, f := range mem.List("/", ListOptions{Pattern: "/*.go"}) {
-=======
-	for _, f := range mem.List("/", "") {
->>>>>>> f21ca205
+	for _, f := range mem.List("/", ListOptions{Pattern: "/*.txt"}) {
 		names = append(names, f.Name())
 	}
 
 	require.ElementsMatch(t, []string{
-<<<<<<< HEAD
-		"/disk.go",
-		"/fs_test.go",
-		"/fs.go",
-		"/mem_test.go",
-		"/mem.go",
-		"/readonly_test.go",
-		"/readonly.go",
-		"/s3.go",
-		"/sized_test.go",
-		"/sized.go",
-		"/sizer.go",
-=======
 		"/a.txt",
 		"/b.txt",
->>>>>>> f21ca205
 	}, names)
 }